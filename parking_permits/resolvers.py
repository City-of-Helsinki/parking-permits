--- conflicted
+++ resolved
@@ -11,12 +11,8 @@
 from ariadne.contrib.federation import FederatedObjectType
 from dateutil.parser import isoparse
 from django.db import transaction
-<<<<<<< HEAD
-from django.utils.translation import ugettext
-=======
 from django.utils import timezone as tz
 from django.utils.translation import gettext_lazy as _
->>>>>>> e2c4b4b2
 
 import audit_logger as audit
 from audit_logger import AuditMsg
@@ -25,12 +21,6 @@
 from .constants import EventFields, Origin
 from .customer_permit import CustomerPermit
 from .decorators import is_authenticated
-<<<<<<< HEAD
-from .exceptions import AddressError, ObjectNotFound, ParkingZoneError
-from .models import Address, Customer, Refund
-from .models.order import Order, OrderStatus
-from .models.parking_permit import ParkingPermit, ParkingPermitStatus
-=======
 from .exceptions import (
     AddressError,
     ObjectNotFound,
@@ -47,7 +37,6 @@
     ParkingPermitStatus,
 )
 from .services.dvv import get_addresses
->>>>>>> e2c4b4b2
 from .services.hel_profile import HelsinkiProfile
 from .services.kmo import get_address_details
 from .services.mail import (
@@ -110,11 +99,8 @@
 )
 def resolve_customer_permits(_obj, info):
     request = info.context["request"]
-<<<<<<< HEAD
-=======
     # NOTE: get() actually fetches a *list* of items... and more importantly, also
     # deletes items. And also updates vehicles. So this is not purely a read operation.
->>>>>>> e2c4b4b2
     return CustomerPermit(request.user.customer.id).get()
 
 
@@ -123,10 +109,6 @@
     street_number = address.get("street_number")
     address_detail = get_address_details(street_name, street_number)
     address.update(address_detail)
-<<<<<<< HEAD
-    address_obj = Address.objects.create(**address)
-    return address_obj
-=======
     address_obj = Address.objects.update_or_create(
         street_name=street_name,
         street_number=street_number,
@@ -135,7 +117,6 @@
         defaults=address,
     )
     return address_obj[0]
->>>>>>> e2c4b4b2
 
 
 @query.field("profile")
@@ -176,8 +157,6 @@
             **{"primary_address": primary_address, "other_address": other_address},
         },
     )
-<<<<<<< HEAD
-=======
 
     if created:
         audit_msg.operation = audit.Operation.CREATE
@@ -186,13 +165,10 @@
         audit_msg.operation = audit.Operation.UPDATE
         audit_msg.message = "User profile was updated automatically."
 
->>>>>>> e2c4b4b2
     customer_obj.fetch_driving_licence_detail()
     return customer_obj
 
 
-<<<<<<< HEAD
-=======
 @mutation.field("updateLanguage")
 @is_authenticated
 @audit_logger.autolog(
@@ -210,7 +186,6 @@
     return customer
 
 
->>>>>>> e2c4b4b2
 @address_node.field("primary")
 def resolve_address_primary(address, info):
     address_node_path_key = info.path.prev.key
@@ -284,11 +259,6 @@
 @mutation.field("createParkingPermit")
 @is_authenticated
 @convert_kwargs_to_snake_case
-<<<<<<< HEAD
-def resolve_create_parking_permit(obj, info, zone_id, registration):
-    request = info.context["request"]
-    return CustomerPermit(request.user.customer.id).create(zone_id, registration)
-=======
 @audit_logger.autolog(
     AuditMsg(
         "User created parking permit.",
@@ -299,7 +269,6 @@
 def resolve_create_parking_permit(_obj, info, address_id, registration):
     request = info.context["request"]
     return CustomerPermit(request.user.customer.id).create(address_id, registration)
->>>>>>> e2c4b4b2
 
 
 @mutation.field("updateParkingPermit")
@@ -319,9 +288,6 @@
     audit_msg.target = [audit.ModelWithId(ParkingPermit, permit_id)]
 
     request = info.context["request"]
-<<<<<<< HEAD
-    return CustomerPermit(request.user.customer.id).update(input, permit_id)
-=======
     results = CustomerPermit(request.user.customer.id).update(input, permit_id)
     audit_msg.target = results
 
@@ -348,7 +314,6 @@
     return CustomerPermit(request.user.customer.id).end(
         permit_ids, end_type, iban, request.user
     )
->>>>>>> e2c4b4b2
 
 
 @mutation.field("getVehicleInformation")
@@ -363,9 +328,6 @@
 )
 def resolve_get_vehicle_information(_obj, info, registration):
     request = info.context["request"]
-<<<<<<< HEAD
-    return CustomerPermit(request.user.customer.id).end(permit_ids, end_type, iban)
-=======
     vehicle = Traficom().fetch_vehicle_details(registration_number=registration)
     customer = request.user.customer
     is_user_of_vehicle = customer.is_user_of_vehicle(vehicle)
@@ -481,7 +443,6 @@
         send_permit_email(PermitEmailType.UPDATED, permit)
 
     return {"checkout_url": checkout_url}
->>>>>>> e2c4b4b2
 
 
 @mutation.field("createOrder")
@@ -499,10 +460,6 @@
     permits = ParkingPermit.objects.filter(
         customer=customer, status=ParkingPermitStatus.DRAFT
     )
-<<<<<<< HEAD
-    order = Order.objects.create_for_permits(permits)
-    return {"checkout_url": TalpaOrderManager.send_to_talpa(order)}
-=======
     order = Order.objects.create_for_permits(permits, user=request.user)
     permits.update(status=ParkingPermitStatus.PAYMENT_IN_PROGRESS)
     audit_msg.target = order
@@ -561,7 +518,6 @@
     audit_msg.target = audit.ModelWithId(ParkingPermit, permit_id)
     request = info.context["request"]
     return CustomerPermit(request.user.customer.id).remove_temporary_vehicle(permit_id)
->>>>>>> e2c4b4b2
 
 
 @mutation.field("changeAddress")
@@ -649,19 +605,11 @@
             )
         else:
             new_order_status = OrderStatus.CONFIRMED
-<<<<<<< HEAD
-
-        # update permit to the new zone before creating
-        # new order as the price is determined by the
-        # new zone
-        fixed_period_permits.update(parking_zone=new_zone)
-=======
             fixed_period_permits.update(parking_zone=new_zone, address=address)
             for permit in fixed_period_permits:
                 ParkingPermitEventFactory.make_update_permit_event(
                     permit, created_by=request.user, changes={"parking_zone": new_zone}
                 )
->>>>>>> e2c4b4b2
 
         new_order = Order.objects.create_renewal_order(
             customer,
@@ -670,7 +618,6 @@
             payment_type=OrderPaymentType.ONLINE_PAYMENT,
             user=request.user,
         )
-        fixed_period_permits.update(order=new_order)
         for order, order_total_price_change in total_price_change_by_order.items():
             # create refund for each order
             if order_total_price_change < 0:
@@ -693,23 +640,16 @@
             # the permits goes up
             response["checkout_url"] = TalpaOrderManager.send_to_talpa(new_order)
             fixed_period_permits.update(status=ParkingPermitStatus.PAYMENT_IN_PROGRESS)
-<<<<<<< HEAD
-=======
         else:
             # Refresh the updated fixed-period permits and send email and update parkkihubi
             fixed_period_permits = permits.fixed_period().all()
             for permit in fixed_period_permits:
                 permit.update_parkkihubi_permit()
                 send_permit_email(PermitEmailType.UPDATED, permit)
->>>>>>> e2c4b4b2
 
     # For open ended permits, it's enough to update the permit zone
     # as talpa will get the updated price based on new zone when
     # asking permit price for next month
-<<<<<<< HEAD
-    open_ended_permits = permits.open_ended()
-    open_ended_permits.update(parking_zone=new_zone)
-=======
     open_ended_permits = permits.open_ended().all()
     for permit in open_ended_permits:
         with ModelDiffer(permit, fields=EventFields.PERMIT) as permit_diff:
@@ -725,6 +665,5 @@
 
         permit.update_parkkihubi_permit()
         send_permit_email(PermitEmailType.UPDATED, permit)
->>>>>>> e2c4b4b2
 
     return response