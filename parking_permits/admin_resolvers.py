import logging
from collections import Counter
from copy import deepcopy

from ariadne import (
    MutationType,
    ObjectType,
    QueryType,
    ScalarType,
    UnionType,
    convert_kwargs_to_snake_case,
    snake_case_fallback_resolvers,
)
from dateutil.parser import isoparse
from django.conf import settings
from django.contrib.gis.geos import Point
from django.db import transaction
from django.utils import timezone as tz
from django.utils.translation import gettext_lazy as _

import audit_logger as audit
from audit_logger import AuditMsg
from parking_permits.models import (
    Address,
    Announcement,
    Customer,
    LowEmissionCriteria,
    Order,
    ParkingPermit,
    ParkingZone,
    Product,
    Refund,
    TemporaryVehicle,
    Vehicle,
)
from parking_permits.models.vehicle import is_low_emission_vehicle
from users.models import ParkingPermitGroups

from .constants import EventFields, Origin
from .decorators import (
    is_customer_service,
    is_inspectors,
    is_preparators,
    is_sanctions,
    is_sanctions_and_refunds,
    is_super_admin,
)
from .exceptions import (
    AddressError,
    CreatePermitError,
    EndPermitError,
    ObjectNotFound,
    ParkingZoneError,
    ParkkihubiPermitError,
    PermitLimitExceeded,
    SearchError,
    TemporaryVehicleValidationError,
    UpdatePermitError,
)
from .forms import (
    AddressSearchForm,
    AnnouncementSearchForm,
    CustomerSearchForm,
    LowEmissionCriteriaSearchForm,
    OrderSearchForm,
    PermitSearchForm,
    ProductSearchForm,
    RefundSearchForm,
)
from .models.order import OrderPaymentType, OrderStatus, OrderType
from .models.parking_permit import (
    ContractType,
    ParkingPermitEvent,
    ParkingPermitEventFactory,
    ParkingPermitStatus,
)
from .models.refund import RefundStatus
from .models.vehicle import VehiclePowerType
from .services import kmo
from .services.dvv import get_person_info
<<<<<<< HEAD
from .services.traficom import Traficom
from .utils import apply_filtering, apply_ordering, get_end_time
=======
from .services.mail import (
    PermitEmailType,
    RefundEmailType,
    send_announcement_email,
    send_permit_email,
    send_refund_email,
    send_vehicle_low_emission_discount_email,
)
from .services.traficom import Traficom
from .utils import (
    ModelDiffer,
    get_end_time,
    get_permit_prices,
    get_user_from_resolver_args,
)
>>>>>>> e2c4b4b2

logger = logging.getLogger("db")
audit_logger = audit.getAuditLoggerAdapter(
    "audit",
    dict(
        origin=Origin.ADMIN_UI,
        reason=audit.Reason.ADMIN_SERVICE,
        event_type=audit.EventType.APP,
    ),
    autolog_config={
        "autoactor": get_user_from_resolver_args,
        "autostatus": True,
        "kwarg_name": "audit_msg",
    },
)

query = QueryType()
mutation = MutationType()
PermitDetail = ObjectType("PermitDetailNode")
parking_permit_event_gfk = UnionType("ParkingPermitEventGFK")
datetime_range_scalar = ScalarType("DateTimeRange")
schema_bindables = [
    query,
    mutation,
    PermitDetail,
    snake_case_fallback_resolvers,
    parking_permit_event_gfk,
    datetime_range_scalar,
]


def _audit_post_process_paged_search(
    msg,
    return_val,
    obj,
    info,
    page_input,
    *_,
    order_by=None,
    search_params=None,
    **__,
):
    """
    Custom-tailored audit log post-process hook for resolvers with the following signature:
    (obj, info, page_input, order_by=None, search_params=None) -> {"page_info": dict, "objects": QuerySet}
    """
    try:
        msg.extra = dict()
        msg.extra["page_info"] = page_input
        msg.extra["order_by"] = order_by
        msg.extra["search_params"] = search_params
        if return_val:
            msg.extra["page_info"] = return_val.get("page_info")
            msg.target = return_val.get("objects")
    except Exception as e:
        logger.error(
            "Something went wrong during audit message post processing", exc_info=e
        )


def get_permits(page_input, order_by=None, search_params=None):
    form_data = {**page_input}
    if order_by:
        form_data.update(order_by)
    if search_params:
        form_data.update(search_params)

    form = PermitSearchForm(form_data)
    if not form.is_valid():
        logger.error(f"Permit Search Error: {form.errors}")
        raise SearchError(_("Permit search error"))
    return form.get_paged_queryset()


@datetime_range_scalar.serializer
def serialize_datetime_range(value):
    return value.lower, value.upper


@parking_permit_event_gfk.type_resolver
def resolve_gfk_type(obj, *_):
    if isinstance(obj, Order):
        return "OrderNode"
    if isinstance(obj, Refund):
        return "RefundNode"
    if isinstance(obj, TemporaryVehicle):
        return "TemporaryVehicleNode"
    return None


@query.field("permits")
@is_preparators
@convert_kwargs_to_snake_case
@audit_logger.autolog(
    AuditMsg(
        "Admin searched for permits.",
        operation=audit.Operation.READ,
    ),
    post_process=_audit_post_process_paged_search,
)
def resolve_permits(obj, info, page_input, order_by=None, search_params=None):
    return get_permits(page_input, order_by, search_params)


@query.field("limitedPermits")
@is_inspectors
@convert_kwargs_to_snake_case
def resolve_limited_permits(obj, info, page_input, order_by=None, search_params=None):
    # add user role to search params
    search_params.update({"user_role": ParkingPermitGroups.INSPECTORS})
    return get_permits(page_input, order_by, search_params)


@query.field("permitDetail")
@is_preparators
@convert_kwargs_to_snake_case
def resolve_permit_detail(obj, info, permit_id):
    return ParkingPermit.objects.get(id=permit_id)


@PermitDetail.field("changeLogs")
def resolve_permit_detail_history(permit, info):
    events = ParkingPermitEvent.objects.filter(parking_permit=permit).order_by(
        "-created_at"
    )[:10]
    return events


@query.field("zones")
@is_customer_service
@convert_kwargs_to_snake_case
def resolve_zones(obj, info):
    return ParkingZone.objects.all().order_by("name")


@query.field("zoneByLocation")
@is_customer_service
@convert_kwargs_to_snake_case
def resolve_zone_by_location(obj, info, location):
    _location = Point(*location, srid=settings.SRID)
    try:
        return ParkingZone.objects.get_for_location(_location)
    except ParkingZone.DoesNotExist:
        raise ParkingZoneError(_("No parking zone found for the location"))
    except ParkingZone.MultipleObjectsReturned:
        raise ParkingZoneError(_("Multiple parking zones found for the location"))


@query.field("customer")
@is_customer_service
@convert_kwargs_to_snake_case
@audit_logger.autolog(
    AuditMsg(
        "Admin retrieved customer details.",
        operation=audit.Operation.READ,
    ),
    autotarget=audit.TARGET_RETURN,
    add_kwarg=True,
)
def resolve_customer(obj, info, audit_msg: AuditMsg = None, **data):
    query_params = data.get("query")
    customer = None

    try:
        customer = Customer.objects.get(**query_params)
    except Customer.DoesNotExist:
        if query_params.get("national_id_number"):
            # We're searching data from DVV now, so change the event type.
            audit_msg.event_type = audit.EventType.DVV
            logger.info("Customer does not exist, searching from DVV...")
            customer = get_person_info(query_params.get("national_id_number"))

        if not customer:
            raise ObjectNotFound(_("Person not found"))

    return customer


@query.field("customers")
@is_customer_service
@convert_kwargs_to_snake_case
def resolve_customers(obj, info, page_input, order_by=None, search_params=None):
    form_data = {**page_input}
    if order_by:
        form_data.update(order_by)
    if search_params:
        form_data.update(search_params)

    form = CustomerSearchForm(form_data)
    if not form.is_valid():
        logger.error(f"Customer search error: {form.errors}")
        raise SearchError(_("Customer search error"))
    return form.get_paged_queryset()


@query.field("vehicle")
@is_customer_service
@convert_kwargs_to_snake_case
@audit_logger.autolog(
    AuditMsg(
        "Admin retrieved vehicle.",
        operation=audit.Operation.READ,
        event_type=audit.EventType.TRAFICOM,
    ),
    autotarget=audit.TARGET_RETURN,
)
def resolve_vehicle(obj, info, reg_number, national_id_number):
    vehicle = Traficom().fetch_vehicle_details(reg_number)
<<<<<<< HEAD
    if vehicle and national_id_number in vehicle.users:
=======
    if not settings.TRAFICOM_CHECK:
        return vehicle
    users_nin = [user._national_id_number for user in vehicle.users.all()]
    if vehicle and national_id_number in users_nin:
>>>>>>> e2c4b4b2
        return vehicle
    else:
        raise ObjectNotFound(_("Vehicle not found for the customer"))


<<<<<<< HEAD
def create_address(address_info):
    location = Point(*address_info["location"], srid=settings.SRID)
    return Address.objects.create(
        street_name=address_info["street_name"],
        street_name_sv=address_info["street_name_sv"],
        street_number=address_info["street_number"],
        city=address_info["city"],
        city_sv=address_info["city_sv"],
        postal_code=address_info["postal_code"],
        location=location,
    )
=======
def update_or_create_address(address_info):
    if not address_info:
        return None
    location = Point(*address_info["location"], srid=settings.SRID)
    address_obj = Address.objects.update_or_create(
        street_name=address_info["street_name"],
        street_number=address_info["street_number"],
        city=address_info["city"].title() if address_info["city"] else "",
        postal_code=address_info["postal_code"],
        location=location,
    )
    return address_obj[0]
>>>>>>> e2c4b4b2


def update_or_create_customer(customer_info):
    if customer_info["address_security_ban"]:
        customer_info.pop("first_name", None)
        customer_info.pop("last_name", None)
        customer_info.pop("primary_address", None)
        customer_info.pop("other_address", None)

    customer_data = {
        "first_name": customer_info.get("first_name", ""),
        "last_name": customer_info.get("last_name", ""),
        "national_id_number": customer_info["national_id_number"],
        "email": customer_info["email"],
        "phone_number": customer_info["phone_number"],
        "address_security_ban": customer_info["address_security_ban"],
        "driver_license_checked": customer_info["driver_license_checked"],
    }

    primary_address = customer_info.get("primary_address")
<<<<<<< HEAD
    if primary_address:
        customer_data["primary_address"] = create_address(primary_address)

    other_address = customer_info.get("other_address")
    if other_address:
        customer_data["other_address"] = create_address(other_address)
=======
    other_address = customer_info.get("other_address")

    if not customer_info["address_security_ban"] and (
        not primary_address and not other_address
    ):
        raise AddressError(
            _("Customer without address security ban must have one address selected")
        )

    if primary_address:
        customer_data["primary_address"] = update_or_create_address(primary_address)

    if other_address:
        customer_data["other_address"] = update_or_create_address(other_address)
>>>>>>> e2c4b4b2

    return Customer.objects.update_or_create(
        national_id_number=customer_info["national_id_number"], defaults=customer_data
    )[0]


def update_or_create_vehicle(vehicle_info):
    try:
        power_type = VehiclePowerType.objects.get(
            identifier=vehicle_info["power_type"]["identifier"]
        )
    except VehiclePowerType.DoesNotExist:
        raise ObjectNotFound(_("Vehicle power type not found"))

    vehicle_data = {
        "registration_number": vehicle_info["registration_number"],
        "manufacturer": vehicle_info["manufacturer"],
        "model": vehicle_info["model"],
        "consent_low_emission_accepted": vehicle_info["consent_low_emission_accepted"],
        "serial_number": vehicle_info["serial_number"],
        "vehicle_class": vehicle_info["vehicle_class"],
        "euro_class": vehicle_info["euro_class"],
        "emission": vehicle_info["emission"],
        "emission_type": vehicle_info["emission_type"],
<<<<<<< HEAD
        "power_type": vehicle_info["power_type"],
=======
        "power_type": power_type,
>>>>>>> e2c4b4b2
    }
    return Vehicle.objects.update_or_create(
        registration_number=vehicle_info["registration_number"], defaults=vehicle_data
    )[0]


<<<<<<< HEAD
def create_permit_address(customer_info):
    primary_address = customer_info.get("primary_address")
    if primary_address:
        return create_address(primary_address)

    other_address = customer_info.get("other_address")
    if other_address:
        return create_address(other_address)
=======
def update_or_create_customer_address(customer_info, permit_address):
    primary_address = None
    other_address = None
    primary_address_info = customer_info.get("primary_address")
    if primary_address_info:
        primary_address = update_or_create_address(primary_address_info)

    other_address_info = customer_info.get("other_address")
    if other_address_info:
        other_address = update_or_create_address(other_address_info)

    if (
        primary_address
        and permit_address
        and primary_address.zone == permit_address.zone
    ):
        return primary_address
    elif other_address and permit_address and other_address.zone == permit_address.zone:
        return other_address
    else:
        raise AddressError(_("Permit address does not have a valid zone"))


@query.field("addressSearch")
@convert_kwargs_to_snake_case
def resolve_address_search(obj, info, search_input):
    return kmo.search_address(search_text=search_input)
>>>>>>> e2c4b4b2


@mutation.field("createResidentPermit")
@is_customer_service
@convert_kwargs_to_snake_case
@audit_logger.autolog(
    AuditMsg(
        "Admin created resident permit.",
        operation=audit.Operation.CREATE,
    ),
    add_kwarg=True,
)
@transaction.atomic
def resolve_create_resident_permit(obj, info, permit, audit_msg: AuditMsg = None):
    customer_info = permit["customer"]
    security_ban = customer_info.get("address_security_ban", False)
    national_id_number = customer_info["national_id_number"]
    if not national_id_number:
        raise CreatePermitError(
            _("Customer national id number is mandatory for the permit")
        )

    customer = update_or_create_customer(customer_info)
    active_permits = customer.active_permits
    active_permits_count = active_permits.count()
    if active_permits_count >= 2:
        raise PermitLimitExceeded(_("Cannot create more than 2 permits"))

    if active_permits_count == 1 and active_permits.first().is_open_ended:
        raise CreatePermitError(
            _(
                "Creating a fixed-period permit is not allowed when the first permit is open-ended"
            )
        )

    vehicle_info = permit["vehicle"]
    registration_number = vehicle_info["registration_number"]
    if not registration_number:
        raise CreatePermitError(
            _("Vehicle registration number is mandatory for the permit")
        )

<<<<<<< HEAD
    address = create_permit_address(customer_info)

    parking_zone = ParkingZone.objects.get(name=customer_info["zone"])
    with reversion.create_revision():
        start_time = isoparse(permit["start_time"])
        end_time = get_end_time(start_time, permit["month_count"])
        parking_permit = ParkingPermit.objects.create(
            contract_type=ContractType.FIXED_PERIOD,
            customer=customer,
            vehicle=vehicle,
            parking_zone=parking_zone,
            status=permit["status"],
            start_time=start_time,
            month_count=permit["month_count"],
            end_time=end_time,
            description=permit["description"],
            address=address,
=======
    has_valid_permit = active_permits.filter(
        vehicle__registration_number=registration_number
    ).exists()
    if has_valid_permit:
        raise CreatePermitError(
            _("User already has a valid permit for the given vehicle.")
>>>>>>> e2c4b4b2
        )

    start_time = isoparse(permit["start_time"])
    month_count = permit["month_count"]
    end_time = get_end_time(start_time, month_count)
    if active_permits_count > 0:
        active_permit = active_permits[0]
        active_permit_end_time = active_permit.end_time
        if end_time > active_permit_end_time:
            end_time = active_permit_end_time
            month_count = active_permit.month_count

    vehicle = update_or_create_vehicle(vehicle_info)

    parking_zone = ParkingZone.objects.get(name=permit["zone"])
    permit_address = update_or_create_address(permit.get("address", None))
    if not security_ban:
        update_or_create_customer_address(customer_info, permit_address=permit_address)

    if active_permits_count == 1:
        active_parking_zone = active_permits[0].parking_zone
        if parking_zone != active_parking_zone:
            raise CreatePermitError(
                _(
                    "Cannot create permit. User already has a valid existing permit in zone %(parking_zone)s."
                )
                % {"parking_zone": active_parking_zone.name}
            )

    primary_vehicle = active_permits_count == 0
    parking_permit = ParkingPermit.objects.create(
        contract_type=ContractType.FIXED_PERIOD,
        customer=customer,
        vehicle=vehicle,
        parking_zone=parking_zone,
        status=permit["status"],
        start_time=start_time,
        month_count=month_count,
        end_time=end_time,
        description=permit["description"],
        address=permit_address if not security_ban else None,
        primary_vehicle=primary_vehicle,
    )

    audit_msg.target = parking_permit
    request = info.context["request"]
    ParkingPermitEventFactory.make_create_permit_event(
        parking_permit, created_by=request.user
    )

    # when creating from Admin UI, it's considered the payment is completed
    # and the order status should be confirmed
    Order.objects.create_for_permits([parking_permit], status=OrderStatus.CONFIRMED)
    try:
        parking_permit.update_parkkihubi_permit()
    except ParkkihubiPermitError:
        parking_permit.create_parkkihubi_permit()
    send_permit_email(PermitEmailType.CREATED, parking_permit)
    if (
        parking_permit.consent_low_emission_accepted
        and parking_permit.vehicle.is_low_emission
    ):
        send_vehicle_low_emission_discount_email(
            PermitEmailType.VEHICLE_LOW_EMISSION_DISCOUNT_ACTIVATED, parking_permit
        )
    return {"success": True, "permit": parking_permit}


@query.field("permitPrices")
@is_customer_service
@convert_kwargs_to_snake_case
@transaction.atomic
def resolve_permit_prices(obj, info, permit, is_secondary):
    parking_zone = ParkingZone.objects.get(name=permit["zone"])
    vehicle_info = permit["vehicle"]

    power_type = VehiclePowerType.objects.get_or_create(**vehicle_info["power_type"])[0]
    euro_class = vehicle_info["euro_class"]
    emission_type = vehicle_info["emission_type"]
    emission = vehicle_info["emission"]

    is_low_emission = is_low_emission_vehicle(
        power_type, euro_class, emission_type, emission
    )

    start_time = isoparse(permit["start_time"])
    permit_start_date = start_time.date()
    end_time = get_end_time(start_time, permit["month_count"])
    permit_end_date = end_time.date()
    if is_secondary:
        active_permits = Customer.objects.get(
            national_id_number=permit.get("customer").get("national_id_number")
        ).active_permits
        active_permits_count = active_permits.count()
        if active_permits_count > 0:
            active_permit_end_time = active_permits[0].end_time
            if end_time > active_permit_end_time:
                permit_end_date = active_permit_end_time.date()

    return get_permit_prices(
        parking_zone,
        is_low_emission,
        is_secondary,
        permit_start_date,
        permit_end_date,
    )


@query.field("permitPriceChangeList")
@is_customer_service
@convert_kwargs_to_snake_case
@transaction.atomic
def resolve_permit_price_change_list(obj, info, permit_id, permit_info):
    try:
        permit = ParkingPermit.objects.get(id=permit_id)
    except ParkingPermit.DoesNotExist:
        raise ObjectNotFound(_("Parking permit not found"))

    address_changed = False
    previous_address_identifier = None
    if permit.address:
        previous_address_identifier = "%s %s" % (
            permit.address.street_name,
            permit.address.street_number,
        )
    customer_info = permit_info.get("customer")
    primary_address_info = customer_info.get("primary_address")
    if primary_address_info:
        address_identifier = "%s %s" % (
            primary_address_info.get("street_name"),
            primary_address_info.get("street_number"),
        )
        if address_identifier != previous_address_identifier:
            address_changed = True
    other_address_info = customer_info.get("other_address")
    if other_address_info:
        address_identifier = "%s %s" % (
            other_address_info.get("street_name"),
            other_address_info.get("street_number"),
        )
        if address_identifier != previous_address_identifier:
            address_changed = True

    price_change_list = []
    active_permits = permit.customer.active_permits
    fixed_period_permits = active_permits.fixed_period()
    if address_changed and fixed_period_permits.count() > 0:
        for permit in fixed_period_permits:
            update_price_change_list_for_permit(permit, permit_info, price_change_list)
    elif permit.is_fixed_period:
        update_price_change_list_for_permit(permit, permit_info, price_change_list)
    return price_change_list


def update_price_change_list_for_permit(permit, permit_info, price_change_list):
    customer_info = permit_info["customer"]
    if permit.customer.national_id_number != customer_info["national_id_number"]:
        raise UpdatePermitError(_("Cannot change the customer of the permit"))
    vehicle_info = permit_info["vehicle"]
    vehicle = Vehicle.objects.get(
        registration_number=vehicle_info["registration_number"]
    )
    is_low_emission = vehicle.is_low_emission
    parking_zone = ParkingZone.objects.get(name=permit_info["zone"])
    price_change_list.extend(
        permit.get_price_change_list(parking_zone, is_low_emission)
    )
    return price_change_list


@mutation.field("updateResidentPermit")
@is_customer_service
@convert_kwargs_to_snake_case
@audit_logger.autolog(
    AuditMsg(
        "Admin updated resident permit.",
        operation=audit.Operation.UPDATE,
    ),
    add_kwarg=True,
)
@transaction.atomic
def resolve_update_resident_permit(
    obj, info, permit_id, permit_info, iban=None, audit_msg: AuditMsg = None
):
    try:
        permit = ParkingPermit.objects.get(id=permit_id)
    except ParkingPermit.DoesNotExist:
        raise ObjectNotFound(_("Parking permit not found"))

    request = info.context["request"]
    audit_msg.target = permit
    customer_info = permit_info["customer"]
    security_ban = customer_info.get("address_security_ban", False)

    national_id_number = customer_info["national_id_number"]
    if not national_id_number:
        raise UpdatePermitError(
            _("Customer national id number is mandatory for the permit")
        )
    if permit.customer.national_id_number != national_id_number:
        raise UpdatePermitError(_("Cannot change the customer of the permit"))

    vehicle_info = permit_info["vehicle"]
    registration_number = vehicle_info["registration_number"]
    if not registration_number:
        raise UpdatePermitError(
            _("Vehicle registration number is mandatory for the permit")
        )

    active_permits = permit.customer.active_permits
    has_valid_permit = (
        active_permits.filter(vehicle__registration_number=registration_number)
        .exclude(id=permit_id)
        .exists()
    )
    if has_valid_permit:
        raise UpdatePermitError(
            _("User already has a valid other permit for the given vehicle.")
        )

    vehicle_changed = False
    previous_vehicle_registration_number = permit.vehicle.registration_number
    if registration_number != previous_vehicle_registration_number:
        previous_permit = deepcopy(permit)
        vehicle_changed = True

    address_changed = False
    previous_address_id = permit.address.id if permit.address else None
    new_zone = ParkingZone.objects.get(name=permit_info.get("zone"))
    permit_address = update_or_create_address(permit_info.get("address", None))
    if not security_ban:
        update_or_create_customer_address(customer_info, permit_address=permit_address)
    if (previous_address_id and not permit_address) or (
        permit_address and permit_address.id != previous_address_id
    ):
        address_changed = True

    if address_changed and active_permits.count() == 2:
        first_permit = active_permits[0]
        second_permit = active_permits[1]
        if first_permit.contract_type != second_permit.contract_type:
            raise UpdatePermitError(
                _(
                    "Changing address for different type (fixed-period / open-ended) permits is not allowed"
                )
            )

    total_price_change_by_order = Counter()
    fixed_period_permits = active_permits.fixed_period()
    if address_changed and fixed_period_permits.count() > 0:
        for permit in fixed_period_permits:
            calculate_total_price_change(
                new_zone, permit, permit_info, total_price_change_by_order
            )
    elif vehicle_changed:
        calculate_total_price_change(
            new_zone, permit, permit_info, total_price_change_by_order
        )

    # total price changes for customer's all valid permits
    customer_total_price_change = sum(total_price_change_by_order.values())

    customer = update_or_create_customer(customer_info)

    for order, order_total_price_change in total_price_change_by_order.items():
        if customer_total_price_change < 0:
            logger.info("Creating refund for current order")
            refund = Refund.objects.create(
                name=str(customer),
                order=order,
                amount=-customer_total_price_change,
                iban=iban,
                description=f"Refund for updating permit: {permit.id}",
            )
            logger.info(f"Refund for lowered permit price created: {refund}")
            ParkingPermitEventFactory.make_create_refund_event(
                permit, refund, created_by=request.user
            )
            send_refund_email(RefundEmailType.CREATED, customer, refund)

    # Update permit address and zone for all active permits
    for permit in active_permits:
        permit.parking_zone = new_zone
        permit.address = permit_address if not security_ban else None
        permit.save()

    # get updated permit info
    permit = ParkingPermit.objects.get(id=permit_id)

    customer_diff = ModelDiffer.get_diff(
        permit.customer,
        customer,
        fields=EventFields.CUSTOMER,
    )
    vehicle = update_or_create_vehicle(vehicle_info)
    vehicle_diff = ModelDiffer.get_diff(
        permit.vehicle,
        vehicle,
        fields=EventFields.VEHICLE,
    )
    with ModelDiffer(permit, fields=EventFields.PERMIT) as permit_diff:
        permit.status = permit_info["status"]
        permit.vehicle = vehicle
        permit.description = permit_info["description"]
        permit.save()

    ParkingPermitEventFactory.make_update_permit_event(
        permit,
        created_by=request.user,
        changes={**permit_diff, "customer": customer_diff, "vehicle": vehicle_diff},
    )
    # get updated permit info
    permit = ParkingPermit.objects.get(id=permit_id)
    permit.update_parkkihubi_permit()

    if address_changed:
        for active_permit in active_permits.all():
            send_permit_email(PermitEmailType.UPDATED, active_permit)
    else:
        send_permit_email(PermitEmailType.UPDATED, permit)

    if vehicle_changed:
        if previous_permit.vehicle.is_low_emission:
            send_vehicle_low_emission_discount_email(
                PermitEmailType.VEHICLE_LOW_EMISSION_DISCOUNT_DEACTIVATED,
                previous_permit,
            )
        if permit.consent_low_emission_accepted and permit.vehicle.is_low_emission:
            send_vehicle_low_emission_discount_email(
                PermitEmailType.VEHICLE_LOW_EMISSION_DISCOUNT_ACTIVATED, permit
            )
    if permit.is_fixed_period:
        logger.info(f"Creating renewal order for permit: {permit.id}")
        new_order = Order.objects.create_renewal_order(
            customer,
            status=OrderStatus.CONFIRMED,
            payment_type=OrderPaymentType.CASHIER_PAYMENT,
        )
        logger.info(f"Creating renewal order completed: {new_order.id}")
<<<<<<< HEAD
        ParkingPermit.objects.active().fixed_period().filter(customer=customer).update(
            order=new_order
        )
        if total_price_change < 0:
            refund = Refund.objects.create(
                name=str(customer),
                order=original_order,
                amount=-total_price_change,
                iban=iban,
                description=f"Refund for updating permit: {permit.identifier}",
            )
            logger.info(f"Refund for lowered permit price created: {refund}")

=======
>>>>>>> e2c4b4b2
    return {"success": True}


def calculate_total_price_change(
    new_zone, permit, permit_info, total_price_change_by_order
):
    vehicle_info = permit_info["vehicle"]
    vehicle = Vehicle.objects.get(
        registration_number=vehicle_info["registration_number"]
    )
    is_low_emission = vehicle.is_low_emission
    price_change_list = permit.get_price_change_list(new_zone, is_low_emission)
    permit_total_price_change = sum(
        [item["price_change"] * item["month_count"] for item in price_change_list]
    )
    total_price_change_by_order.update({permit.latest_order: permit_total_price_change})


@mutation.field("endPermit")
@is_customer_service
@convert_kwargs_to_snake_case
@audit_logger.autolog(
    AuditMsg(
        "Admin ended resident permit.",
        operation=audit.Operation.UPDATE,
    ),
    add_kwarg=True,
)
@transaction.atomic
def resolve_end_permit(
    obj, info, permit_id, end_type, iban=None, audit_msg: AuditMsg = None
):
    request = info.context["request"]
    permit = ParkingPermit.objects.get(id=permit_id)
    audit_msg.target = permit

    if permit.customer.active_permits.count() > 1 and permit.primary_vehicle:
        raise EndPermitError(
            _("Primary permit cannot be ended if customer has two permits")
        )

    if permit.can_be_refunded:
        total_sum = permit.total_refund_amount
        refund = Refund.objects.filter(order=permit.latest_order)
        if refund.exists():
            order = Order.objects.create_renewal_order(
                permit.customer,
                status=OrderStatus.CONFIRMED,
                order_type=OrderType.CREATED,
                payment_type=OrderPaymentType.CASHIER_PAYMENT,
                user=request.user,
            )
            total_sum = order.total_price
            order.order_items.all().delete()
        else:
            order = permit.latest_order
        if total_sum > 0:
            description = f"Refund for ending permit #{permit.id}"
            refund = Refund.objects.create(
                name=str(permit.customer),
                order=order,
                amount=total_sum,
                iban=iban,
                description=description,
            )
            send_refund_email(RefundEmailType.CREATED, permit.customer, refund)
            ParkingPermitEventFactory.make_create_refund_event(
                permit, refund, created_by=request.user
            )

    permit.end_permit(end_type)

    ParkingPermitEventFactory.make_end_permit_event(permit, created_by=request.user)

    # get updated permit info
    permit = ParkingPermit.objects.get(id=permit_id)
    permit.update_parkkihubi_permit()
    send_permit_email(PermitEmailType.ENDED, permit)
    if permit.consent_low_emission_accepted and permit.vehicle.is_low_emission:
        send_vehicle_low_emission_discount_email(
            PermitEmailType.VEHICLE_LOW_EMISSION_DISCOUNT_DEACTIVATED, permit
        )
    return {"success": True}


@query.field("products")
@is_super_admin
@convert_kwargs_to_snake_case
def resolve_products(obj, info, page_input, order_by=None):
    form_data = {**page_input}
    if order_by:
        form_data.update(order_by)

    form = ProductSearchForm(form_data)
    if not form.is_valid():
        logger.error(f"Product Search Error: {form.errors}")
        raise SearchError(_("Product search error"))
    return form.get_paged_queryset()


@query.field("product")
@is_super_admin
@convert_kwargs_to_snake_case
def resolve_product(obj, info, product_id):
    return Product.objects.get(id=product_id)


@mutation.field("updateProduct")
@is_super_admin
@convert_kwargs_to_snake_case
@transaction.atomic
def resolve_update_product(obj, info, product_id, product):
    request = info.context["request"]
    zone = ParkingZone.objects.get(name=product["zone"])
    _product = Product.objects.get(id=product_id)
    _product.type = product["type"]
    _product.zone = zone
    _product.unit_price = product["unit_price"]
    _product.unit = product["unit"]
    _product.start_date = product["start_date"]
    _product.end_date = product["end_date"]
    _product.vat_percentage = product["vat_percentage"]
    _product.low_emission_discount = product["low_emission_discount"]
    _product.modified_by = request.user
    _product.save()
    return {"success": True}


@mutation.field("deleteProduct")
@is_super_admin
@convert_kwargs_to_snake_case
@transaction.atomic
def resolve_delete_product(obj, info, product_id):
    product = Product.objects.get(id=product_id)
    product.delete()
    return {"success": True}


@mutation.field("createProduct")
@is_super_admin
@convert_kwargs_to_snake_case
@transaction.atomic
def resolve_create_product(obj, info, product):
    request = info.context["request"]
    zone = ParkingZone.objects.get(name=product["zone"])
    Product.objects.create(
        type=product["type"],
        zone=zone,
        unit_price=product["unit_price"],
        unit=product["unit"],
        start_date=product["start_date"],
        end_date=product["end_date"],
        vat=product["vat_percentage"] / 100,
        low_emission_discount=product["low_emission_discount"],
        created_by=request.user,
        modified_by=request.user,
    )
    return {"success": True}


@query.field("refunds")
@is_preparators
@convert_kwargs_to_snake_case
@audit_logger.autolog(
    AuditMsg(
        "Admin searched for refunds.",
        operation=audit.Operation.READ,
    ),
    post_process=_audit_post_process_paged_search,
)
def resolve_refunds(obj, info, page_input, order_by=None, search_params=None):
    form_data = {**page_input}
    if order_by:
        form_data.update(order_by)
    if search_params:
        form_data.update(search_params)

    form = RefundSearchForm(form_data)
    if not form.is_valid():
        logger.error(f"Refund Search Error: {form.errors}")
        raise SearchError(_("Refund search error"))
    return form.get_paged_queryset()


@mutation.field("requestForApproval")
@is_sanctions
@convert_kwargs_to_snake_case
def resolve_request_for_approval(obj, info, ids):
    qs = Refund.objects.filter(id__in=ids, status=RefundStatus.OPEN)
    qs.update(status=RefundStatus.REQUEST_FOR_APPROVAL)
    return qs.count()


@mutation.field("acceptRefunds")
@is_sanctions_and_refunds
@convert_kwargs_to_snake_case
def resolve_accept_refunds(obj, info, ids):
    request = info.context["request"]
    qs = Refund.objects.filter(id__in=ids, status=RefundStatus.REQUEST_FOR_APPROVAL)
    qs.update(
        status=RefundStatus.ACCEPTED,
        accepted_at=tz.now(),
        accepted_by=request.user,
    )
    accepted_refunds = Refund.objects.filter(
        id__in=ids, status=RefundStatus.ACCEPTED
    ).select_related("order__customer")
    for refund in accepted_refunds:
        send_refund_email(RefundEmailType.ACCEPTED, refund.order.customer, refund)
    return qs.count()


@query.field("refund")
@is_customer_service
@convert_kwargs_to_snake_case
def resolve_refund(obj, info, refund_id):
    try:
        return Refund.objects.get(id=refund_id)
    except Refund.DoesNotExist:
        raise ObjectNotFound(_("Refund not found"))


@mutation.field("updateRefund")
@is_customer_service
@convert_kwargs_to_snake_case
def resolve_update_refund(obj, info, refund_id, refund):
    request = info.context["request"]
    try:
        r = Refund.objects.get(id=refund_id)
    except Refund.DoesNotExist:
        raise ObjectNotFound(_("Refund not found"))

    r.name = refund["name"]
    r.iban = refund["iban"]
    r.modified_by = request.user
    r.save()
    return {"success": True}


@query.field("orders")
<<<<<<< HEAD
@is_ad_admin
@convert_kwargs_to_snake_case
def resolve_orders(obj, info, page_input, order_by=None, search_items=None):
    orders = Order.objects.filter(status=OrderStatus.CONFIRMED)
    if order_by:
        orders = apply_ordering(orders, order_by)
    if search_items:
        orders = apply_filtering(orders, search_items)
    paginator = QuerySetPaginator(orders, page_input)
    return {
        "page_info": paginator.page_info,
        "objects": paginator.object_list,
    }
=======
@is_preparators
@convert_kwargs_to_snake_case
@audit_logger.autolog(
    AuditMsg(
        "Admin searched for orders.",
        operation=audit.Operation.READ,
    ),
    post_process=_audit_post_process_paged_search,
)
def resolve_orders(obj, info, page_input, order_by=None, search_params=None):
    form_data = {**page_input}
    if order_by:
        form_data.update(order_by)
    if search_params:
        form_data.update(search_params)

    form = OrderSearchForm(form_data)
    if not form.is_valid():
        logger.error(f"Order Search Error: {form.errors}")
        raise SearchError(_("Order search error"))

    return form.get_paged_queryset()


@query.field("addresses")
@is_super_admin
@convert_kwargs_to_snake_case
def resolve_addresses(obj, info, page_input, order_by=None, search_params=None):
    form_data = {**page_input}
    if order_by:
        form_data.update(order_by)
    if search_params:
        form_data.update(search_params)

    form = AddressSearchForm(form_data)
    if not form.is_valid():
        logger.error(f"Address Search Error: {form.errors}")
        raise SearchError(_("Address search error"))
    return form.get_paged_queryset()


@query.field("address")
@is_super_admin
@convert_kwargs_to_snake_case
def resolve_address(obj, info, address_id):
    return Address.objects.get(id=address_id)


@mutation.field("updateAddress")
@is_super_admin
@convert_kwargs_to_snake_case
@transaction.atomic
def resolve_update_address(obj, info, address_id, address):
    location = Point(*address["location"], srid=settings.SRID)
    _address = Address.objects.get(id=address_id)
    _address.street_name = address["street_name"]
    _address.street_name_sv = address["street_name_sv"]
    _address.street_number = address["street_number"]
    _address.postal_code = address["postal_code"]
    _address.city = address["city"]
    _address.city_sv = address["city_sv"]
    _address.location = location
    _address.save()
    return {"success": True}


@mutation.field("deleteAddress")
@is_super_admin
@convert_kwargs_to_snake_case
@transaction.atomic
def resolve_delete_address(obj, info, address_id):
    address = Address.objects.get(id=address_id)
    address.delete()
    return {"success": True}


@mutation.field("createAddress")
@is_super_admin
@convert_kwargs_to_snake_case
@transaction.atomic
def resolve_create_address(obj, info, address):
    location = Point(*address["location"], srid=settings.SRID)
    Address.objects.create(
        street_name=address["street_name"],
        street_name_sv=address["street_name_sv"],
        street_number=address["street_number"],
        postal_code=address["postal_code"],
        city=address["city"],
        city_sv=address["city_sv"],
        location=location,
    )
    return {"success": True}


@query.field("lowEmissionCriteria")
@is_super_admin
@convert_kwargs_to_snake_case
def resolve_low_emission_criteria(obj, info, page_input, order_by=None):
    form_data = {**page_input}
    if order_by:
        form_data.update(order_by)

    form = LowEmissionCriteriaSearchForm(form_data)
    if not form.is_valid():
        logger.error(f"Low emission criteria Search Error: {form.errors}")
        raise SearchError("Low emission criteria search error")
    return form.get_paged_queryset()


@query.field("lowEmissionCriterion")
@is_super_admin
@convert_kwargs_to_snake_case
def resolve_low_emission_criterion(obj, info, criterion_id):
    return LowEmissionCriteria.objects.get(id=criterion_id)


@mutation.field("updateLowEmissionCriterion")
@is_super_admin
@convert_kwargs_to_snake_case
@transaction.atomic
def resolve_update_low_emission_criterion(obj, info, criterion_id, criterion):
    _criterion = LowEmissionCriteria.objects.get(id=criterion_id)
    _criterion.nedc_max_emission_limit = criterion["nedc_max_emission_limit"]
    _criterion.wltp_max_emission_limit = criterion["wltp_max_emission_limit"]
    _criterion.euro_min_class_limit = criterion["euro_min_class_limit"]
    _criterion.start_date = criterion["start_date"]
    _criterion.end_date = criterion["end_date"]
    _criterion.save()
    return {"success": True}


@mutation.field("deleteLowEmissionCriterion")
@is_super_admin
@convert_kwargs_to_snake_case
@transaction.atomic
def resolve_delete_low_emission_criterion(obj, info, criterion_id):
    criterion = LowEmissionCriteria.objects.get(id=criterion_id)
    criterion.delete()
    return {"success": True}


@mutation.field("createLowEmissionCriterion")
@is_super_admin
@convert_kwargs_to_snake_case
@transaction.atomic
def resolve_create_low_emission_criterion(obj, info, criterion):
    LowEmissionCriteria.objects.create(
        nedc_max_emission_limit=criterion["nedc_max_emission_limit"],
        wltp_max_emission_limit=criterion["wltp_max_emission_limit"],
        euro_min_class_limit=criterion["euro_min_class_limit"],
        start_date=criterion["start_date"],
        end_date=criterion["end_date"],
    )
    return {"success": True}


@query.field("announcements")
@is_super_admin
@convert_kwargs_to_snake_case
def resolve_announcements(obj, info, page_input, order_by=None):
    form_data = {**page_input}
    if order_by:
        form_data.update(order_by)

    form = AnnouncementSearchForm(form_data)
    if not form.is_valid():
        logger.error(f"Announcement search error: {form.errors}")
        raise SearchError(_("Announcement search error"))
    return form.get_paged_queryset()


@query.field("announcement")
@is_super_admin
@convert_kwargs_to_snake_case
def resolve_announcement(obj, info, announcement_id):
    try:
        return Announcement.objects.get(id=announcement_id)
    except Announcement.DoesNotExist:
        raise ObjectNotFound(_("Announcement not found"))


def post_create_announcement(announcement: Announcement):
    customers = Customer.objects.filter(zone__in=announcement.parking_zones)
    send_announcement_email(customers, announcement)


@mutation.field("createAnnouncement")
@is_super_admin
@convert_kwargs_to_snake_case
@transaction.atomic
def resolve_create_announcement(obj, info, announcement):
    request = info.context["request"]
    new_announcement = Announcement.objects.create(
        created_by=request.user,
        content_fi=announcement["content_fi"],
        content_en=announcement["content_en"],
        content_sv=announcement["content_sv"],
        subject_en=announcement["subject_en"],
        subject_fi=announcement["subject_fi"],
        subject_sv=announcement["subject_sv"],
    )
    if announcement.get("parking_zones"):
        new_announcement._parking_zones.set(
            ParkingZone.objects.filter(name__in=announcement["parking_zones"])
        )

    post_create_announcement(new_announcement)

    return {"success": True}


@mutation.field("addTemporaryVehicle")
@is_customer_service
@convert_kwargs_to_snake_case
@transaction.atomic
def add_temporary_vehicle(
    obj, info, permit_id, registration_number, start_time, end_time
):
    request = info.context["request"]
    has_valid_permit = ParkingPermit.objects.filter(
        vehicle__registration_number=registration_number,
        status__in=[ParkingPermitStatus.VALID, ParkingPermitStatus.PAYMENT_IN_PROGRESS],
    ).exists()

    if has_valid_permit:
        raise TemporaryVehicleValidationError(
            _("There's already a valid permit for a given vehicle.")
        )

    permit = ParkingPermit.objects.get(id=permit_id)

    if tz.localtime(isoparse(start_time)) < tz.now():
        raise TemporaryVehicleValidationError(_("Start time cannot be in the past"))

    if tz.localtime(isoparse(start_time)) < permit.start_time:
        raise TemporaryVehicleValidationError(
            _("Temporary vehicle start time has to be after permit start time")
        )

    tmp_vehicle = Traficom().fetch_vehicle_details(
        registration_number=registration_number
    )
    vehicle = TemporaryVehicle.objects.create(
        vehicle=tmp_vehicle,
        end_time=end_time,
        start_time=start_time,
    )
    permit.temp_vehicles.add(vehicle)
    ParkingPermitEventFactory.make_add_temporary_vehicle_event(
        permit, vehicle, request.user
    )
    permit.update_parkkihubi_permit()
    send_permit_email(PermitEmailType.TEMP_VEHICLE_ACTIVATED, permit)
    return {"success": True}


@mutation.field("removeTemporaryVehicle")
@is_customer_service
@convert_kwargs_to_snake_case
@transaction.atomic
def remove_temporary_vehicle(obj, info, permit_id):
    request = info.context["request"]
    permit = ParkingPermit.objects.get(id=permit_id)
    active_temp_vehicles = permit.temp_vehicles.filter(is_active=True)
    prev_active_temp_vehicles = list(active_temp_vehicles)

    active_temp_vehicles.update(is_active=False)
    permit.update_parkkihubi_permit()

    for temp_vehicle in prev_active_temp_vehicles:
        ParkingPermitEventFactory.make_remove_temporary_vehicle_event(
            permit, temp_vehicle, request.user
        )

    send_permit_email(PermitEmailType.TEMP_VEHICLE_DEACTIVATED, permit)

    return {"success": True}
>>>>>>> e2c4b4b2
<|MERGE_RESOLUTION|>--- conflicted
+++ resolved
@@ -78,10 +78,6 @@
 from .models.vehicle import VehiclePowerType
 from .services import kmo
 from .services.dvv import get_person_info
-<<<<<<< HEAD
-from .services.traficom import Traficom
-from .utils import apply_filtering, apply_ordering, get_end_time
-=======
 from .services.mail import (
     PermitEmailType,
     RefundEmailType,
@@ -97,7 +93,6 @@
     get_permit_prices,
     get_user_from_resolver_args,
 )
->>>>>>> e2c4b4b2
 
 logger = logging.getLogger("db")
 audit_logger = audit.getAuditLoggerAdapter(
@@ -306,32 +301,15 @@
 )
 def resolve_vehicle(obj, info, reg_number, national_id_number):
     vehicle = Traficom().fetch_vehicle_details(reg_number)
-<<<<<<< HEAD
-    if vehicle and national_id_number in vehicle.users:
-=======
     if not settings.TRAFICOM_CHECK:
         return vehicle
     users_nin = [user._national_id_number for user in vehicle.users.all()]
     if vehicle and national_id_number in users_nin:
->>>>>>> e2c4b4b2
         return vehicle
     else:
         raise ObjectNotFound(_("Vehicle not found for the customer"))
 
 
-<<<<<<< HEAD
-def create_address(address_info):
-    location = Point(*address_info["location"], srid=settings.SRID)
-    return Address.objects.create(
-        street_name=address_info["street_name"],
-        street_name_sv=address_info["street_name_sv"],
-        street_number=address_info["street_number"],
-        city=address_info["city"],
-        city_sv=address_info["city_sv"],
-        postal_code=address_info["postal_code"],
-        location=location,
-    )
-=======
 def update_or_create_address(address_info):
     if not address_info:
         return None
@@ -344,7 +322,6 @@
         location=location,
     )
     return address_obj[0]
->>>>>>> e2c4b4b2
 
 
 def update_or_create_customer(customer_info):
@@ -365,14 +342,6 @@
     }
 
     primary_address = customer_info.get("primary_address")
-<<<<<<< HEAD
-    if primary_address:
-        customer_data["primary_address"] = create_address(primary_address)
-
-    other_address = customer_info.get("other_address")
-    if other_address:
-        customer_data["other_address"] = create_address(other_address)
-=======
     other_address = customer_info.get("other_address")
 
     if not customer_info["address_security_ban"] and (
@@ -387,7 +356,6 @@
 
     if other_address:
         customer_data["other_address"] = update_or_create_address(other_address)
->>>>>>> e2c4b4b2
 
     return Customer.objects.update_or_create(
         national_id_number=customer_info["national_id_number"], defaults=customer_data
@@ -412,27 +380,13 @@
         "euro_class": vehicle_info["euro_class"],
         "emission": vehicle_info["emission"],
         "emission_type": vehicle_info["emission_type"],
-<<<<<<< HEAD
-        "power_type": vehicle_info["power_type"],
-=======
         "power_type": power_type,
->>>>>>> e2c4b4b2
     }
     return Vehicle.objects.update_or_create(
         registration_number=vehicle_info["registration_number"], defaults=vehicle_data
     )[0]
 
 
-<<<<<<< HEAD
-def create_permit_address(customer_info):
-    primary_address = customer_info.get("primary_address")
-    if primary_address:
-        return create_address(primary_address)
-
-    other_address = customer_info.get("other_address")
-    if other_address:
-        return create_address(other_address)
-=======
 def update_or_create_customer_address(customer_info, permit_address):
     primary_address = None
     other_address = None
@@ -460,7 +414,6 @@
 @convert_kwargs_to_snake_case
 def resolve_address_search(obj, info, search_input):
     return kmo.search_address(search_text=search_input)
->>>>>>> e2c4b4b2
 
 
 @mutation.field("createResidentPermit")
@@ -503,32 +456,12 @@
             _("Vehicle registration number is mandatory for the permit")
         )
 
-<<<<<<< HEAD
-    address = create_permit_address(customer_info)
-
-    parking_zone = ParkingZone.objects.get(name=customer_info["zone"])
-    with reversion.create_revision():
-        start_time = isoparse(permit["start_time"])
-        end_time = get_end_time(start_time, permit["month_count"])
-        parking_permit = ParkingPermit.objects.create(
-            contract_type=ContractType.FIXED_PERIOD,
-            customer=customer,
-            vehicle=vehicle,
-            parking_zone=parking_zone,
-            status=permit["status"],
-            start_time=start_time,
-            month_count=permit["month_count"],
-            end_time=end_time,
-            description=permit["description"],
-            address=address,
-=======
     has_valid_permit = active_permits.filter(
         vehicle__registration_number=registration_number
     ).exists()
     if has_valid_permit:
         raise CreatePermitError(
             _("User already has a valid permit for the given vehicle.")
->>>>>>> e2c4b4b2
         )
 
     start_time = isoparse(permit["start_time"])
@@ -868,22 +801,6 @@
             payment_type=OrderPaymentType.CASHIER_PAYMENT,
         )
         logger.info(f"Creating renewal order completed: {new_order.id}")
-<<<<<<< HEAD
-        ParkingPermit.objects.active().fixed_period().filter(customer=customer).update(
-            order=new_order
-        )
-        if total_price_change < 0:
-            refund = Refund.objects.create(
-                name=str(customer),
-                order=original_order,
-                amount=-total_price_change,
-                iban=iban,
-                description=f"Refund for updating permit: {permit.identifier}",
-            )
-            logger.info(f"Refund for lowered permit price created: {refund}")
-
-=======
->>>>>>> e2c4b4b2
     return {"success": True}
 
 
@@ -1124,21 +1041,6 @@
 
 
 @query.field("orders")
-<<<<<<< HEAD
-@is_ad_admin
-@convert_kwargs_to_snake_case
-def resolve_orders(obj, info, page_input, order_by=None, search_items=None):
-    orders = Order.objects.filter(status=OrderStatus.CONFIRMED)
-    if order_by:
-        orders = apply_ordering(orders, order_by)
-    if search_items:
-        orders = apply_filtering(orders, search_items)
-    paginator = QuerySetPaginator(orders, page_input)
-    return {
-        "page_info": paginator.page_info,
-        "objects": paginator.object_list,
-    }
-=======
 @is_preparators
 @convert_kwargs_to_snake_case
 @audit_logger.autolog(
@@ -1415,5 +1317,4 @@
 
     send_permit_email(PermitEmailType.TEMP_VEHICLE_DEACTIVATED, permit)
 
-    return {"success": True}
->>>>>>> e2c4b4b2
+    return {"success": True}