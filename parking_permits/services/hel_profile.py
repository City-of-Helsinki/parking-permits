--- conflicted
+++ resolved
@@ -42,38 +42,6 @@
             ).get("nationalIdentificationNumber"),
         }
 
-<<<<<<< HEAD
-    def get_addresses(self):
-        addresses = self.__profile.get("addresses")
-        if not addresses:
-            return None, None
-        return self._extract_addresses(addresses)
-
-    def _extract_addresses(self, addresses):
-        if not self.__profile:
-            self._get_profile()
-        primary_address = None
-        other_address = None
-        for address in addresses.get("edges"):
-            address_node = address.get("node")
-            if address_node:
-                parsed_address = parse_street_name_and_number(
-                    address_node.get("address")
-                )
-                data = {
-                    "street_name": parsed_address.get("street_name"),
-                    "street_number": parsed_address.get("street_number"),
-                    "city": address_node.get("city"),
-                    "postal_code": address_node.get("postalCode"),
-                }
-                if address_node.get("primary"):
-                    primary_address = data
-                else:
-                    other_address = data
-        return primary_address, other_address
-
-=======
->>>>>>> e2c4b4b2
     def _get_profile(self):
         api_token = self.request.headers.get("X-Authorization")
         response = requests.get(
