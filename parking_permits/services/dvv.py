import base64
import json
import logging
from typing import Any, Optional, TypedDict

import requests
from django.conf import settings
from django.utils.translation import gettext_lazy as _

<<<<<<< HEAD
from parking_permits.exceptions import DVVIntegrationError
from parking_permits.models import ParkingZone
from parking_permits.services.kmo import get_address_detail_from_kmo
=======
from parking_permits.exceptions import ObjectNotFound
from parking_permits.models import ParkingZone
from parking_permits.services.kmo import (
    get_address_details,
    parse_street_name_and_number,
)
>>>>>>> e2c4b4b2

logger = logging.getLogger("db")


class DvvAddressInfo(TypedDict, total=False):
    street_name: str
    street_name_sv: str
    street_number: str
    city: str
    city_sv: str
    postal_code: str
    zone: Optional[ParkingZone]
    location: Optional[Any]


class DvvPersonInfo(TypedDict, total=False):
    national_id_number: str
    first_name: str
    last_name: str
    primary_address: Optional[DvvAddressInfo]
    other_address: Optional[DvvAddressInfo]
    phone_number: str
    email: str
    address_security_ban: bool
    driver_license_checked: bool


def get_auth_token():
    auth = f"{settings.DVV_USERNAME}:{settings.DVV_PASSWORD}"
    return base64.b64encode(auth.encode("utf-8")).decode("utf-8")


def get_request_headers():
    token = get_auth_token()
    return {"Authorization": f"Basic {token}"}


def get_request_data(hetu):
    return {
        "Henkilotunnus": hetu,
        "SoSoNimi": settings.DVV_SOSONIMI,
        "Loppukayttaja": settings.DVV_LOPPUKAYTTAJA,
    }


def get_addresses(national_id_number):
    primary_address, other_address = None, None
    if national_id_number:
        customer = get_person_info(national_id_number)
        if not customer:
            raise ObjectNotFound(_("Person not found"))
        primary_address = _extract_address_data(customer.get("primary_address"))
        other_address = _extract_address_data(customer.get("other_address"))
    return primary_address, other_address


def _extract_address_data(address) -> DvvAddressInfo:
    return (
        {
            "street_name": address.get("street_name"),
            "street_number": address.get("street_number"),
            "city": address.get("city"),
            "postal_code": address.get("postal_code"),
        }
        if address
        else None
    )


def format_address(address_data) -> DvvAddressInfo:
    # DVV combines the street name, street number and apartment
    # building number together in a single string. We only need
    # to use the street name and street number

<<<<<<< HEAD
    street_name, street_number = parse_address(address_data["LahiosoiteS"])
    address_detail = get_address_detail_from_kmo(street_name, street_number)
=======
    street_name, street_number = parse_street_name_and_number(
        address_data["LahiosoiteS"]
    )
    street_name_sv, __ = parse_street_name_and_number(address_data["LahiosoiteR"])
    address_detail = get_address_details(street_name, street_number)
>>>>>>> e2c4b4b2
    try:
        zone = ParkingZone.objects.get_for_location(address_detail["location"])
    except ParkingZone.DoesNotExist:
        zone = None

    return {
        **address_detail,
        "street_name": street_name,
        "street_name_sv": street_name_sv,
        "street_number": street_number,
<<<<<<< HEAD
        "city": "Helsinki",
=======
        "city_sv": address_data["PostitoimipaikkaR"].title(),
        "city": address_data["PostitoimipaikkaS"].title(),
>>>>>>> e2c4b4b2
        "postal_code": address_data["Postinumero"],
        "zone": zone,
    }


def is_valid_address(address):
    return (
        address["LahiosoiteS"] != ""
        and address["PostitoimipaikkaS"]
        and address["PostitoimipaikkaS"].upper() == "HELSINKI"
    )


def get_person_info(national_id_number) -> Optional[DvvPersonInfo]:
    logger.info(f"Retrieving person info with national_id_number: {national_id_number}")
    data = get_request_data(national_id_number)
    headers = get_request_headers()
    response = requests.post(
        settings.DVV_PERSONAL_INFO_URL,
        json.dumps(data, default=str),
        headers=headers,
    )
    if not response.ok:
        logger.error(
            f"Invalid DVV response for {national_id_number}. Response: {response.text}"
        )
        return None

    response_data = response.json()
    # DVV does not return a 404 code if the given hetu
    # is not found, so we need to check the response
    # content
    person_info = response_data.get("Henkilo")
    if not person_info:
        logger.error(f"Person info not found: {national_id_number}")
        return None

    last_name = person_info["NykyinenSukunimi"]["Sukunimi"]
    first_name = person_info["NykyisetEtunimet"]["Etunimet"]
    permanent_address = person_info["VakinainenKotimainenLahiosoite"]
    temporary_address = person_info["TilapainenKotimainenLahiosoite"]
    primary_address = (
        format_address(permanent_address)
        if is_valid_address(permanent_address)
        else None
    )
    other_address = (
        format_address(temporary_address)
        if is_valid_address(temporary_address)
        else None
    )
    return {
        "national_id_number": national_id_number,
        "first_name": first_name,
        "last_name": last_name,
        "primary_address": primary_address,
        "other_address": other_address,
        "phone_number": "",
        "email": "",
        "address_security_ban": False,
        "driver_license_checked": False,
    }<|MERGE_RESOLUTION|>--- conflicted
+++ resolved
@@ -7,18 +7,12 @@
 from django.conf import settings
 from django.utils.translation import gettext_lazy as _
 
-<<<<<<< HEAD
-from parking_permits.exceptions import DVVIntegrationError
-from parking_permits.models import ParkingZone
-from parking_permits.services.kmo import get_address_detail_from_kmo
-=======
 from parking_permits.exceptions import ObjectNotFound
 from parking_permits.models import ParkingZone
 from parking_permits.services.kmo import (
     get_address_details,
     parse_street_name_and_number,
 )
->>>>>>> e2c4b4b2
 
 logger = logging.getLogger("db")
 
@@ -93,16 +87,11 @@
     # building number together in a single string. We only need
     # to use the street name and street number
 
-<<<<<<< HEAD
-    street_name, street_number = parse_address(address_data["LahiosoiteS"])
-    address_detail = get_address_detail_from_kmo(street_name, street_number)
-=======
     street_name, street_number = parse_street_name_and_number(
         address_data["LahiosoiteS"]
     )
     street_name_sv, __ = parse_street_name_and_number(address_data["LahiosoiteR"])
     address_detail = get_address_details(street_name, street_number)
->>>>>>> e2c4b4b2
     try:
         zone = ParkingZone.objects.get_for_location(address_detail["location"])
     except ParkingZone.DoesNotExist:
@@ -113,12 +102,8 @@
         "street_name": street_name,
         "street_name_sv": street_name_sv,
         "street_number": street_number,
-<<<<<<< HEAD
-        "city": "Helsinki",
-=======
         "city_sv": address_data["PostitoimipaikkaR"].title(),
         "city": address_data["PostitoimipaikkaS"].title(),
->>>>>>> e2c4b4b2
         "postal_code": address_data["Postinumero"],
         "zone": zone,
     }
