--- conflicted
+++ resolved
@@ -19,12 +19,6 @@
     NonDraftPermitUpdateError,
     PermitCanNotBeDeleted,
     PermitLimitExceeded,
-<<<<<<< HEAD
-    RefundError,
-    TraficomFetchVehicleError,
-)
-from .models import Customer, OrderItem, ParkingPermit, ParkingZone, Refund, Vehicle
-=======
     TemporaryVehicleValidationError,
     TraficomFetchVehicleError,
 )
@@ -39,7 +33,6 @@
     Vehicle,
 )
 from .models.order import OrderPaymentType, OrderStatus, OrderType
->>>>>>> e2c4b4b2
 from .models.parking_permit import (
     ContractType,
     ParkingPermitEventFactory,
@@ -142,13 +135,6 @@
     def get(self):
         permits = []
         # Delete all the draft permits if it wasn't created today
-<<<<<<< HEAD
-        self.customer_permit_query.filter(
-            status=DRAFT, start_time__lt=tz.localdate(tz.now())
-        ).delete()
-
-        for permit in self.customer_permit_query.order_by("start_time"):
-=======
         draft_permits = self.customer_permit_query.filter(
             status=DRAFT, start_time__lt=tz.localdate(tz.now())
         ).all()
@@ -160,21 +146,16 @@
             permit.temporary_vehicles.filter(end_time__lt=tz.now()).update(
                 is_active=False
             )
->>>>>>> e2c4b4b2
             vehicle = permit.vehicle
             # Update vehicle detail from traficom if it wasn't updated today
             if permit.vehicle.updated_from_traficom_on < tz.localdate(tz.now()):
                 self.customer.fetch_vehicle_detail(vehicle.registration_number)
 
-<<<<<<< HEAD
-            permit.vehicle_changed = not self.customer.is_user_of_vehicle(vehicle)
-=======
             user_of_vehicle = self.customer.is_user_of_vehicle(vehicle)
             if not user_of_vehicle:
                 permit.vehicle_changed = True
                 permit.vehicle_changed_date = tz.localdate(tz.now())
                 permit.save()
->>>>>>> e2c4b4b2
             products = []
             for product_with_qty in permit.get_products_with_quantities():
                 product = self._calculate_prices(permit, product_with_qty)
@@ -184,14 +165,6 @@
             permits.append(permit)
         return permits
 
-<<<<<<< HEAD
-    def create(self, zone_id, registration):
-        if self.customer_permit_query.filter(
-            vehicle__registration_number=registration
-        ).count():
-            raise DuplicatePermit("Permit for a given vehicle already exist.")
-        if self._can_buy_permit_for_zone(zone_id):
-=======
     def create(self, address_id, registration):
         if self.customer_permit_query.filter(
             vehicle__registration_number=registration
@@ -199,7 +172,6 @@
             raise DuplicatePermit(_("Permit for a given vehicle already exist."))
         address = Address.objects.get(id=address_id)
         if self._can_buy_permit_for_address(address.id):
->>>>>>> e2c4b4b2
             contract_type = OPEN_ENDED
             primary_vehicle = True
             end_time = None
@@ -210,32 +182,6 @@
                 if contract_type == FIXED_PERIOD:
                     end_time = primary_permit.end_time
 
-<<<<<<< HEAD
-            with reversion.create_revision():
-                vehicle = self.customer.fetch_vehicle_detail(registration)
-                is_user_of_vehicle = self.customer.is_user_of_vehicle(vehicle)
-                if not is_user_of_vehicle:
-                    raise TraficomFetchVehicleError(
-                        f"Customer is not an owner or holder of a vehicle {registration}"
-                    )
-
-                has_valid_licence = self.customer.has_valid_driving_licence_for_vehicle(
-                    vehicle
-                )
-                if not has_valid_licence:
-                    raise TraficomFetchVehicleError(
-                        "Customer does not have a valid driving licence"
-                    )
-
-                permit = ParkingPermit.objects.create(
-                    customer=self.customer,
-                    parking_zone=ParkingZone.objects.get(id=zone_id),
-                    primary_vehicle=primary_vehicle,
-                    contract_type=contract_type,
-                    start_time=next_day(),
-                    end_time=end_time,
-                    vehicle=Vehicle.objects.get(registration_number=registration),
-=======
             vehicle = self.customer.fetch_vehicle_detail(registration)
             is_user_of_vehicle = self.customer.is_user_of_vehicle(vehicle)
             if not is_user_of_vehicle:
@@ -254,7 +200,6 @@
             if not has_valid_licence:
                 raise TraficomFetchVehicleError(
                     _("Customer does not have a valid driving licence")
->>>>>>> e2c4b4b2
                 )
 
             permit = ParkingPermit.objects.create(
@@ -276,11 +221,7 @@
     def delete(self, permit_id):
         permit = ParkingPermit.objects.get(customer=self.customer, id=permit_id)
         if permit.status != DRAFT:
-<<<<<<< HEAD
-            raise PermitCanNotBeDelete("Non draft permit can not be deleted")
-=======
             raise PermitCanNotBeDeleted(_("Non draft permit can not be deleted"))
->>>>>>> e2c4b4b2
         OrderItem.objects.filter(permit=permit).delete()
         permit.delete()
 
@@ -517,15 +458,9 @@
         other = self.customer.other_address
 
         # Check if zone belongs to either of the user address zone
-<<<<<<< HEAD
-        if primary and str(primary.zone.id) == zone_id:
-            return True
-        if other and str(other.zone.id) == zone_id:
-=======
         if primary and primary.id == address_id:
             return True
         if other and other.id == address_id:
->>>>>>> e2c4b4b2
             return True
         return False
 
