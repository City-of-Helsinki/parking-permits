--- conflicted
+++ resolved
@@ -5,15 +5,6 @@
 from django.utils.translation import gettext_lazy as _
 from helsinki_gdpr.models import SerializableMixin
 
-<<<<<<< HEAD
-from .mixins import TimestampedModelMixin, UUIDPrimaryKeyMixin
-from .parking_zone import ParkingZone
-
-logger = logging.getLogger("db")
-
-
-class Address(SerializableMixin, TimestampedModelMixin, UUIDPrimaryKeyMixin):
-=======
 from .mixins import TimestampedModelMixin
 from .parking_zone import ParkingZone
 
@@ -21,7 +12,6 @@
 
 
 class Address(SerializableMixin, TimestampedModelMixin):
->>>>>>> e2c4b4b2
     street_name = models.CharField(_("Street name"), max_length=128)
     street_name_sv = models.CharField(_("Street name sv"), max_length=128, blank=True)
     street_number = models.CharField(_("Street number"), max_length=128)
@@ -60,16 +50,6 @@
 
     @property
     def zone(self):
-<<<<<<< HEAD
-        """Lazy loading property for get the zone of the address"""
-        if not self._zone and self.location:
-            try:
-                self._zone = ParkingZone.objects.get_for_location(self.location)
-                self.save()
-            except ParkingZone.DoesNotExist:
-                logger.warning(f"Cannot find parking zone for the address {self}")
-        return self._zone
-=======
         if not self.location:
             return
         try:
@@ -77,5 +57,4 @@
             self.save()
             return self._zone
         except ParkingZone.DoesNotExist:
-            logger.warning(f"Cannot find parking zone for the address {self}")
->>>>>>> e2c4b4b2
+            logger.warning(f"Cannot find parking zone for the address {self}")