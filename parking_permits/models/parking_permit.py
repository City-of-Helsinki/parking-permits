import json
import logging
from decimal import Decimal

import requests
from dateutil.relativedelta import relativedelta
from django.conf import settings
from django.contrib.contenttypes.fields import GenericForeignKey
from django.contrib.contenttypes.models import ContentType
from django.contrib.gis.db import models
from django.contrib.postgres.fields import DateTimeRangeField
from django.core.serializers.json import DjangoJSONEncoder
from django.db.models import Q
from django.utils import timezone
from django.utils.translation import gettext_lazy as _
from django.utils.translation import gettext_noop
from helsinki_gdpr.models import SerializableMixin

from ..constants import ParkingPermitEndType
from ..exceptions import ParkkihubiPermitError, PermitCanNotBeEnded
from ..utils import diff_months_ceil, flatten_dict, get_end_time, get_permit_prices
from .mixins import TimestampedModelMixin, UserStampedModelMixin
from .parking_zone import ParkingZone
from .temporary_vehicle import TemporaryVehicle
from .vehicle import Vehicle

logger = logging.getLogger("db")


class ParkingPermitType(models.TextChoices):
<<<<<<< HEAD
    RESIDENT = "RESIDENT", _("Resident")
    COMPANY = "COMPANY", _("Company")
=======
    RESIDENT = "RESIDENT", _("Resident permit")
    COMPANY = "COMPANY", _("Company permit")
>>>>>>> e2c4b4b2


class ContractType(models.TextChoices):
    FIXED_PERIOD = "FIXED_PERIOD", _("Fixed period")
    OPEN_ENDED = "OPEN_ENDED", _("Open ended")


class ParkingPermitStartType(models.TextChoices):
    IMMEDIATELY = "IMMEDIATELY", _("Immediately")
    FROM = "FROM", _("From")


class ParkingPermitStatus(models.TextChoices):
    DRAFT = "DRAFT", _("Draft")
    ARRIVED = "ARRIVED", _("Arrived")
    PROCESSING = "PROCESSING", _("Processing")
    ACCEPTED = "ACCEPTED", _("Accepted")
    REJECTED = "REJECTED", _("Rejected")
    PAYMENT_IN_PROGRESS = "PAYMENT_IN_PROGRESS", _("Payment in progress")
    VALID = "VALID", _("Valid")
    CLOSED = "CLOSED", _("Closed")


class ParkingPermitQuerySet(models.QuerySet):
    def fixed_period(self):
        return self.filter(contract_type=ContractType.FIXED_PERIOD)

    def open_ended(self):
        return self.filter(contract_type=ContractType.OPEN_ENDED)

<<<<<<< HEAD
class ParkingPermitQuerySet(models.QuerySet):
    def fixed_period(self):
        return self.filter(contract_type=ContractType.FIXED_PERIOD)

    def open_ended(self):
        return self.filter(contract_type=ContractType.OPEN_ENDED)

=======
>>>>>>> e2c4b4b2
    def active(self):
        active_status = [
            ParkingPermitStatus.VALID,
            ParkingPermitStatus.PAYMENT_IN_PROGRESS,
        ]
        return self.filter(status__in=active_status)

    def active_after(self, time):
        return self.active().filter(Q(end_time__isnull=True) | Q(end_time__gt=time))


class ParkingPermitManager(SerializableMixin.SerializableManager):
    pass


<<<<<<< HEAD
@reversion.register()
class ParkingPermit(SerializableMixin, TimestampedModelMixin, UUIDPrimaryKeyMixin):
=======
class ParkingPermit(SerializableMixin, TimestampedModelMixin):
>>>>>>> e2c4b4b2
    customer = models.ForeignKey(
        "Customer",
        verbose_name=_("Customer"),
        on_delete=models.PROTECT,
        related_name="permits",
    )
    vehicle = models.ForeignKey(
        Vehicle,
        verbose_name=_("Vehicle"),
        on_delete=models.PROTECT,
        related_name="permits",
    )
    next_vehicle = models.ForeignKey(
        Vehicle,
        verbose_name=_("Next vehicle"),
        on_delete=models.PROTECT,
        related_name="next_permits",
        blank=True,
        null=True,
    )
    temp_vehicles = models.ManyToManyField(TemporaryVehicle, blank=True)
    parking_zone = models.ForeignKey(
        ParkingZone,
        verbose_name=_("Parking zone"),
        on_delete=models.PROTECT,
        related_name="permits",
    )
    next_parking_zone = models.ForeignKey(
        ParkingZone,
        verbose_name=_("Next parking zone"),
        on_delete=models.PROTECT,
        related_name="next_permits",
        blank=True,
        null=True,
    )
    type = models.CharField(
        _("Type"),
        max_length=32,
        choices=ParkingPermitType.choices,
        default=ParkingPermitType.RESIDENT,
    )
    type = models.CharField(
        _("Type"),
        max_length=32,
        choices=ParkingPermitType.choices,
        default=ParkingPermitType.RESIDENT,
    )
    status = models.CharField(
        _("Status"),
        max_length=32,
        choices=ParkingPermitStatus.choices,
        default=ParkingPermitStatus.DRAFT,
    )
    start_time = models.DateTimeField(_("Start time"), default=timezone.now)
    end_time = models.DateTimeField(_("End time"), blank=True, null=True)
    primary_vehicle = models.BooleanField(default=True)
    vehicle_changed = models.BooleanField(default=False)
    synced_with_parkkihubi = models.BooleanField(default=False)
    vehicle_changed_date = models.DateField(
        _("Vehicle changed date"), null=True, blank=True
    )
    contract_type = models.CharField(
        _("Contract type"),
        max_length=16,
        choices=ContractType.choices,
        default=ContractType.OPEN_ENDED,
    )
    start_type = models.CharField(
        _("Start type"),
        max_length=16,
        choices=ParkingPermitStartType.choices,
        default=ParkingPermitStartType.IMMEDIATELY,
    )
    month_count = models.IntegerField(_("Month count"), default=1)
    description = models.TextField(_("Description"), blank=True)
    address = models.ForeignKey(
        "Address",
        verbose_name=_("Address"),
        on_delete=models.PROTECT,
        related_name="permits",
        null=True,
        blank=True,
    )
    next_address = models.ForeignKey(
        "Address",
        verbose_name=_("Next address"),
        on_delete=models.PROTECT,
        related_name="next_permits",
        null=True,
        blank=True,
    )
<<<<<<< HEAD
    description = models.TextField(_("Description"), blank=True)
    address = models.ForeignKey(
        "Address",
        verbose_name=_("Address"),
        on_delete=models.PROTECT,
        related_name="permits",
        null=True,
        blank=True,
    )
=======
>>>>>>> e2c4b4b2

    serialize_fields = (
        {"name": "id"},
        {"name": "vehicle", "accessor": lambda v: str(v)},
        {"name": "status"},
        {"name": "contract_type"},
        {"name": "start_type"},
        {"name": "start_time"},
        {"name": "end_time"},
        {"name": "month_count"},
        {"name": "description"},
    )

    objects = ParkingPermitManager.from_queryset(ParkingPermitQuerySet)()

    class Meta:
        ordering = ["-id"]
        verbose_name = _("Parking permit")
        verbose_name_plural = _("Parking permits")

    def __str__(self):
        return str(self.id)

    @property
    def is_secondary_vehicle(self):
        return not self.primary_vehicle

    @property
    def temporary_vehicles(self):
        return self.temp_vehicles.all()

    @property
    def is_order_confirmed(self):
        from .order import OrderStatus

        if self.orders:
            recent_order = self.orders.order_by("-paid_time").first()
            return (
                recent_order.status == OrderStatus.CONFIRMED if recent_order else False
            )
        return False

    @property
    def active_temporary_vehicle(self):
        return self.temporary_vehicles.filter(is_active=True).first()

    @property
    def consent_low_emission_accepted(self):
        return self.vehicle.consent_low_emission_accepted

    @property
    def latest_order(self):
        """Get the latest order for the permit

        Multiple orders can be created for the same permit
        when, for example, the vehicle or the address of
        the permit is changed.
        """
        return self.orders.latest("id") if self.orders.exists() else None

    @property
    def talpa_order_id(self):
        if self.latest_order and self.latest_order.talpa_order_id:
            return self.latest_order.talpa_order_id
        return None

    @property
    def receipt_url(self):
        if self.latest_order and self.latest_order.talpa_receipt_url:
            return self.latest_order.talpa_receipt_url
        return None

    @property
    def latest_order_items(self):
        """Get latest order items for the permit"""
        return self.order_items.filter(order=self.latest_order)

    @property
    def latest_order_item(self):
        return self.latest_order_items.first() or None

    @property
    def permit_prices(self):
        if self.is_fixed_period:
            end_time = self.end_time
        else:
            end_time = get_end_time(self.start_time, 1)
        return get_permit_prices(
            self.parking_zone,
            self.vehicle.is_low_emission,
            not self.primary_vehicle,
            self.start_time.date(),
            end_time.date(),
        )

    @property
    def is_valid(self):
        return self.status == ParkingPermitStatus.VALID

    @property
    def is_open_ended(self):
        return self.contract_type == ContractType.OPEN_ENDED

    @property
    def is_fixed_period(self):
        return self.contract_type == ContractType.FIXED_PERIOD

    @property
    def can_end_immediately(self):
        now = timezone.now()
        return self.is_valid and (self.end_time is None or now < self.end_time)

    @property
    def can_end_after_current_period(self):
        return self.is_valid and (
            self.end_time is None or self.current_period_end_time < self.end_time
        )

    @property
    def months_used(self):
        now = timezone.now()
        diff_months = diff_months_ceil(self.start_time, now)
        if self.is_fixed_period:
            return min(self.month_count, diff_months)
        return diff_months

    @property
    def months_left(self):
        if self.is_open_ended:
            return None
        return self.month_count - self.months_used

    @property
    def current_period_start_time(self):
        if self.is_open_ended:
            return self.start_time
        return self.start_time + relativedelta(months=self.months_used - 1)

    @property
    def current_period_end_time(self):
        end_time = get_end_time(self.start_time, self.months_used)
        return max(self.start_time, end_time)

    @property
    def current_period_range(self):
        return self.current_period_start_time, self.current_period_end_time

    @property
    def next_period_start_time(self):
        return self.start_time + relativedelta(months=self.months_used)

    @property
    def can_be_refunded(self):
        return self.is_valid and (
            self.is_fixed_period or self.current_period_start_time > timezone.now()
        )

    @property
    def total_refund_amount(self):
        return self.get_refund_amount_for_unused_items()

    @property
    def zone_changed(self):
        addresses = [self.customer.primary_address, self.customer.other_address]
        return not any(
            address and address.zone == self.parking_zone for address in addresses
        )

    def get_price_change_list(self, new_zone, is_low_emission):
        """Get a list of price changes if the permit is changed

        Only vehicle and zone change will affect the price

        Args:
            new_zone: new zone used in the permit
            is_low_emission: True if the new vehicle is a low emission one

        Returns:
            A list of price change information
        """
        # TODO: currently, company permit type is not available
        previous_products = self.parking_zone.products.for_resident()
        new_products = new_zone.products.for_resident()
        is_secondary = not self.primary_vehicle
        if self.is_open_ended:
            start_date = timezone.localdate(self.next_period_start_time)
            end_date = start_date + relativedelta(months=1, days=-1)
            previous_product = previous_products.get_for_date(start_date)
            previous_price = previous_product.get_modified_unit_price(
                self.vehicle.is_low_emission,
                is_secondary,
            )
            new_product = new_products.get_for_date(start_date)
            new_price = new_product.get_modified_unit_price(
                is_low_emission,
                is_secondary,
            )
            diff_price = new_price - previous_price
            price_change_vat = (diff_price * new_product.vat).quantize(
                Decimal("0.0001")
            )
            return [
                {
                    "product": new_product.name,
                    "previous_price": previous_price,
                    "new_price": new_price,
                    "price_change_vat": price_change_vat,
                    "price_change": diff_price,
                    "start_date": start_date,
                    "end_date": end_date,
                    "month_count": 1,
                }
            ]

        if self.is_fixed_period:
            # price change affected date range and products
            start_date = timezone.localdate(self.next_period_start_time)
            end_date = timezone.localdate(self.end_time)
            previous_product_iter = previous_products.for_date_range(
                start_date, end_date
            ).iterator()
            new_product_iter = new_products.for_date_range(
                start_date, end_date
            ).iterator()

            # calculate the price change list in the affected date range
            month_start_date = start_date
            previous_product = next(previous_product_iter, None)
            new_product = next(new_product_iter, None)
            price_change_list = []
            while month_start_date < end_date and previous_product and new_product:
                previous_price = previous_product.get_modified_unit_price(
                    self.vehicle.is_low_emission,
                    is_secondary,
                )
                new_price = new_product.get_modified_unit_price(
                    is_low_emission,
                    is_secondary,
                )
                diff_price = new_price - previous_price
                if (
                    len(price_change_list) > 0
                    and price_change_list[-1]["product"] == new_product.name
                    and price_change_list[-1]["price_change"] == diff_price
                ):
                    # if it's the same product and diff price is the same as
                    # previous one, combine the price change by increase the
                    # quantity by 1
                    price_change_list[-1]["month_count"] += 1
                else:
                    # if the product is different or diff price is different,
                    # create a new price change item
                    price_change_vat = (diff_price * new_product.vat).quantize(
                        Decimal("0.0001")
                    )
                    price_change_list.append(
                        {
                            "product": new_product.name,
                            "previous_price": previous_price,
                            "new_price": new_price,
                            "price_change_vat": price_change_vat,
                            "price_change": diff_price,
                            "start_date": month_start_date,
                            "month_count": 1,
                        }
                    )

                month_start_date += relativedelta(months=1)
                if month_start_date > previous_product.end_date:
                    previous_product = next(previous_product_iter, None)
                if month_start_date > new_product.end_date:
                    new_product = next(new_product_iter, None)

            # calculate the end date based on month count in
            # each price change item
            for price_change in price_change_list:
                price_change["end_date"] = price_change["start_date"] + relativedelta(
                    months=price_change["month_count"], days=-1
                )
            return price_change_list

    def end_permit(self, end_type):
        if end_type == ParkingPermitEndType.AFTER_CURRENT_PERIOD:
            end_time = self.current_period_end_time
        else:
            end_time = max(self.start_time, timezone.now())

        if (
            self.primary_vehicle
            and self.customer.permits.active_after(end_time)
            .exclude(id=self.id)
            .exists()
        ):
            raise PermitCanNotBeEnded(
                _(
                    "Cannot close primary vehicle permit if an active secondary vehicle permit exists"
                )
            )

        self.end_time = end_time
        if end_type == ParkingPermitEndType.IMMEDIATELY:
            self.status = ParkingPermitStatus.CLOSED
        self.save()

    def get_refund_amount_for_unused_items(self):
        total = Decimal(0)
        if not self.can_be_refunded:
            return total

        unused_order_items = self.get_unused_order_items()

        for order_item, quantity, date_range in unused_order_items:
            total += order_item.unit_price * quantity
        return total

    def get_unused_order_items(self):
        unused_start_date = timezone.localdate(self.next_period_start_time)
        if not self.is_fixed_period:
            order_items = self.latest_order_items
            return [
                [item, item.quantity, (item.start_date, item.end_date)]
                for item in order_items
            ]

        order_items = self.latest_order_items.filter(
            end_date__gte=unused_start_date
        ).order_by("start_date")

        if len(order_items) == 0:
            return []

        # first order item is partially used, so should calculate
        # the remaining quantity and date range starting from
        # unused_start_date
        first_item = order_items[0]
        first_item_unused_quantity = diff_months_ceil(
            unused_start_date, first_item.end_date
        )
        first_item_with_quantity = [
            first_item,
            first_item_unused_quantity,
            (unused_start_date, first_item.end_date),
        ]

        return [
            first_item_with_quantity,
            *[
                [item, item.quantity, (item.start_date, item.end_date)]
                for item in order_items[1:]
            ],
        ]

    def get_products_with_quantities(self):
        """Return a list of product and quantities for the permit"""
        # TODO: currently, company permit type is not available
        if self.next_parking_zone:
            qs = self.next_parking_zone.products.for_resident()
        else:
            qs = self.parking_zone.products.for_resident()

        if self.is_open_ended:
            permit_start_date = timezone.localdate(self.start_time)
            product = qs.get_for_date(permit_start_date)
            return [[product, 1, (permit_start_date, None)]]

        if self.is_fixed_period:
            permit_start_date = timezone.localdate(self.start_time)
            permit_end_date = timezone.localdate(self.end_time)
            return qs.get_products_with_quantities(permit_start_date, permit_end_date)

    def update_parkkihubi_permit(self):
        if settings.DEBUG_SKIP_PARKKIHUBI_SYNC:  # pragma: no cover
            logger.debug("Skipped Parkkihubi sync in permit update.")
            return

        response = requests.patch(
            f"{settings.PARKKIHUBI_OPERATOR_ENDPOINT}{str(self.id)}/",
            data=json.dumps(self._get_parkkihubi_data(), default=str),
            headers=self._get_parkkihubi_headers(),
        )
        self.synced_with_parkkihubi = response.status_code == 200
        self.save()

        if response.status_code == 200:
            logger.info("Parkkihubi update permit")
        else:
            logger.error(
                "Failed to update permit to Parkkihubi."
                f"Error: {response.status_code} {response.reason}. "
                f"Detail: {response.text}"
            )
            raise ParkkihubiPermitError(
                "Cannot update permit to Parkkihubi."
                f"Error: {response.status_code} {response.reason}."
            )

    def create_parkkihubi_permit(self):
        if settings.DEBUG_SKIP_PARKKIHUBI_SYNC:  # pragma: no cover
            logger.debug("Skipped Parkkihubi sync in permit creation.")
            return

        response = requests.post(
            settings.PARKKIHUBI_OPERATOR_ENDPOINT,
            data=json.dumps(self._get_parkkihubi_data(), default=str),
            headers=self._get_parkkihubi_headers(),
        )
        self.synced_with_parkkihubi = response.status_code == 201
        self.save()

        if response.status_code == 201:
            logger.info("Parkkihubi permit created")
        else:
            logger.error(
                "Failed to create permit to Parkkihubi."
                f"Error: {response.status_code} {response.reason}. "
                f"Detail: {response.text}"
            )
            raise ParkkihubiPermitError(
                "Cannot create permit to Parkkihubi."
                f"Error: {response.status_code} {response.reason}."
            )

    def _get_parkkihubi_headers(self):
        return {
            "Authorization": f"ApiKey {settings.PARKKIHUBI_TOKEN}",
            "Content-Type": "application/json",
        }

    def _get_parkkihubi_data(self):
        subjects = []
        start_time = str(self.start_time)
        end_time = (
            str(get_end_time(self.start_time, 30))
            if not self.end_time
            else str(self.end_time)
        )
        registration_number = self.vehicle.registration_number

        active_temporary_vehicle = self.active_temporary_vehicle
        if active_temporary_vehicle:
            subjects.append(
                {
                    "start_time": str(start_time),
                    "end_time": str(self.active_temporary_vehicle.start_time),
                    "registration_number": registration_number,
                }
            )
            subjects.append(
                {
                    "start_time": str(self.active_temporary_vehicle.start_time),
                    "end_time": str(self.active_temporary_vehicle.end_time),
                    "registration_number": self.active_temporary_vehicle.vehicle.registration_number,
                }
            )
            subjects.append(
                {
                    "start_time": str(self.active_temporary_vehicle.end_time),
                    "end_time": str(end_time),
                    "registration_number": registration_number,
                }
            )
        else:
            subjects.append(
                {
                    "start_time": str(start_time),
                    "end_time": str(end_time),
                    "registration_number": registration_number,
                }
            )

        return {
            "series": settings.PARKKIHUBI_PERMIT_SERIES,
            "domain": settings.PARKKIHUBI_DOMAIN,
            "external_id": str(self.id),
            "properties": {"permit_type": self.type},
            "subjects": subjects,
            "areas": [
                {
                    "start_time": start_time,
                    "end_time": end_time,
                    "area": self.parking_zone.name,
                }
            ],
        }


class ParkingPermitEvent(TimestampedModelMixin, UserStampedModelMixin):
    class EventType(models.TextChoices):
        CREATED = "CREATED", _("Created")
        UPDATED = "UPDATED", _("Updated")
        RENEWED = "RENEWED", _("Renewed")
        ENDED = "ENDED", _("Ended")

    class EventKey(models.TextChoices):
        CREATE_PERMIT = "create_permit"
        UPDATE_PERMIT = "update_permit"
        END_PERMIT = "end_permit"
        CREATE_ORDER = "create_order"
        RENEW_ORDER = "renew_order"
        CREATE_REFUND = "create_refund"
        ADD_TEMPORARY_VEHICLE = "add_temporary_vehicle"
        REMOVE_TEMPORARY_VEHICLE = "remove_temporary_vehicle"

    type = models.CharField(
        max_length=16, choices=EventType.choices, verbose_name=_("Event type")
    )
    key = models.CharField(max_length=255, choices=EventKey.choices)
    message = models.TextField()
    context = models.JSONField(default=dict, encoder=DjangoJSONEncoder)
    validity_period = DateTimeRangeField(null=True)
    parking_permit = models.ForeignKey(
        ParkingPermit, on_delete=models.CASCADE, related_name="events"
    )

    # Generic foreign key; see: https://docs.djangoproject.com/en/3.2/ref/contrib/contenttypes/
    content_type = models.ForeignKey(ContentType, on_delete=models.CASCADE, null=True)
    object_id = models.PositiveBigIntegerField(null=True)
    related_object = GenericForeignKey("content_type", "object_id")

    @property
    def translated_message(self):
        return _(self.message) % self.context

    def __str__(self):
        return self.translated_message


class ParkingPermitEventFactory:
    @staticmethod
    def make_create_permit_event(permit: ParkingPermit, created_by=None):
        return ParkingPermitEvent.objects.create(
            parking_permit=permit,
            message=gettext_noop("Permit #%(permit_id)s created"),
            context={"permit_id": permit.id},
            validity_period=permit.current_period_range,
            type=ParkingPermitEvent.EventType.CREATED,
            created_by=created_by,
            key=ParkingPermitEvent.EventKey.CREATE_PERMIT,
        )

    @staticmethod
    def make_update_permit_event(
        permit: ParkingPermit, created_by=None, changes: dict = None
    ):
        return ParkingPermitEvent.objects.create(
            parking_permit=permit,
            message=gettext_noop("Permit #%(permit_id)s updated"),
            context={
                "permit_id": permit.id,
                "changes": flatten_dict(changes or dict()),
            },
            validity_period=permit.current_period_range,
            type=ParkingPermitEvent.EventType.UPDATED,
            created_by=created_by,
            key=ParkingPermitEvent.EventKey.UPDATE_PERMIT,
        )

    @staticmethod
    def make_end_permit_event(permit, created_by=None):
        return ParkingPermitEvent.objects.create(
            parking_permit=permit,
            message=gettext_noop("Permit #%(permit_id)s ended"),
            context={"permit_id": permit.id},
            type=ParkingPermitEvent.EventType.ENDED,
            created_by=created_by,
            key=ParkingPermitEvent.EventKey.END_PERMIT,
        )

    @staticmethod
    def make_create_order_event(permit: ParkingPermit, order, created_by=None):
        return ParkingPermitEvent.objects.create(
            parking_permit=permit,
            message="Order #%(order_id)s created",
            context={"order_id": order.id},
            validity_period=permit.current_period_range,
            type=ParkingPermitEvent.EventType.CREATED,
            created_by=created_by,
            related_object=order,
            key=ParkingPermitEvent.EventKey.CREATE_ORDER,
        )

    @staticmethod
    def make_renew_order_event(permit: ParkingPermit, order, created_by=None):
        return ParkingPermitEvent.objects.create(
            parking_permit=permit,
            message="Order #%(order_id)s renewed",
            context={"order_id": order.id},
            validity_period=permit.current_period_range,
            type=ParkingPermitEvent.EventType.RENEWED,
            created_by=created_by,
            related_object=order,
            key=ParkingPermitEvent.EventKey.RENEW_ORDER,
        )

    @staticmethod
    def make_create_refund_event(permit, refund, created_by=None):
        return ParkingPermitEvent.objects.create(
            parking_permit=permit,
            message=gettext_noop("Refund #%(refund_id)s created"),
            context={"refund_id": refund.id},
            validity_period=permit.current_period_range,
            type=ParkingPermitEvent.EventType.CREATED,
            created_by=created_by,
            related_object=refund,
            key=ParkingPermitEvent.EventKey.CREATE_REFUND,
        )

    @staticmethod
    def make_add_temporary_vehicle_event(permit, temp_vehicle, created_by=None):
        return ParkingPermitEvent.objects.create(
            parking_permit=permit,
            message=gettext_noop(
                "Temporary vehicle #%(temp_vehicle_reg_number)s added to permit"
            ),
            context={
                "temp_vehicle_reg_number": temp_vehicle.vehicle.registration_number
            },
            validity_period=permit.current_period_range,
            type=ParkingPermitEvent.EventType.UPDATED,
            created_by=created_by,
            related_object=temp_vehicle,
            key=ParkingPermitEvent.EventKey.ADD_TEMPORARY_VEHICLE,
        )

    @staticmethod
    def make_remove_temporary_vehicle_event(permit, temp_vehicle, created_by=None):
        return ParkingPermitEvent.objects.create(
            parking_permit=permit,
            message=gettext_noop(
                "Temporary vehicle #%(temp_vehicle_reg_number)s removed from permit"
            ),
            context={
                "temp_vehicle_reg_number": temp_vehicle.vehicle.registration_number
            },
            validity_period=permit.current_period_range,
            type=ParkingPermitEvent.EventType.UPDATED,
            created_by=created_by,
            related_object=temp_vehicle,
            key=ParkingPermitEvent.EventKey.REMOVE_TEMPORARY_VEHICLE,
        )<|MERGE_RESOLUTION|>--- conflicted
+++ resolved
@@ -28,13 +28,8 @@
 
 
 class ParkingPermitType(models.TextChoices):
-<<<<<<< HEAD
-    RESIDENT = "RESIDENT", _("Resident")
-    COMPANY = "COMPANY", _("Company")
-=======
     RESIDENT = "RESIDENT", _("Resident permit")
     COMPANY = "COMPANY", _("Company permit")
->>>>>>> e2c4b4b2
 
 
 class ContractType(models.TextChoices):
@@ -65,16 +60,6 @@
     def open_ended(self):
         return self.filter(contract_type=ContractType.OPEN_ENDED)
 
-<<<<<<< HEAD
-class ParkingPermitQuerySet(models.QuerySet):
-    def fixed_period(self):
-        return self.filter(contract_type=ContractType.FIXED_PERIOD)
-
-    def open_ended(self):
-        return self.filter(contract_type=ContractType.OPEN_ENDED)
-
-=======
->>>>>>> e2c4b4b2
     def active(self):
         active_status = [
             ParkingPermitStatus.VALID,
@@ -90,12 +75,7 @@
     pass
 
 
-<<<<<<< HEAD
-@reversion.register()
-class ParkingPermit(SerializableMixin, TimestampedModelMixin, UUIDPrimaryKeyMixin):
-=======
 class ParkingPermit(SerializableMixin, TimestampedModelMixin):
->>>>>>> e2c4b4b2
     customer = models.ForeignKey(
         "Customer",
         verbose_name=_("Customer"),
@@ -130,12 +110,6 @@
         related_name="next_permits",
         blank=True,
         null=True,
-    )
-    type = models.CharField(
-        _("Type"),
-        max_length=32,
-        choices=ParkingPermitType.choices,
-        default=ParkingPermitType.RESIDENT,
     )
     type = models.CharField(
         _("Type"),
@@ -187,18 +161,6 @@
         null=True,
         blank=True,
     )
-<<<<<<< HEAD
-    description = models.TextField(_("Description"), blank=True)
-    address = models.ForeignKey(
-        "Address",
-        verbose_name=_("Address"),
-        on_delete=models.PROTECT,
-        related_name="permits",
-        null=True,
-        blank=True,
-    )
-=======
->>>>>>> e2c4b4b2
 
     serialize_fields = (
         {"name": "id"},
