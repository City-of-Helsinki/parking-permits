--- conflicted
+++ resolved
@@ -1,9 +1,5 @@
 import arrow
 from django.contrib.gis.db import models
-<<<<<<< HEAD
-from django.contrib.postgres.fields import ArrayField
-=======
->>>>>>> e2c4b4b2
 from django.utils import timezone as tz
 from django.utils.translation import gettext_lazy as _
 from encrypted_fields import fields
@@ -159,9 +155,6 @@
     updated_from_traficom_on = models.DateField(
         _("Update from traficom on"), default=tz.now
     )
-<<<<<<< HEAD
-    users = ArrayField(models.CharField(max_length=15), default=list)
-=======
     users = models.ManyToManyField(VehicleUser)
 
     class Meta:
@@ -171,7 +164,6 @@
     def save(self, *args, **kwargs):
         self._is_low_emission = self.is_low_emission
         super(Vehicle, self).save(*args, **kwargs)
->>>>>>> e2c4b4b2
 
     def is_due_for_inspection(self):
         return (
@@ -181,44 +173,12 @@
 
     @property
     def is_low_emission(self):
-<<<<<<< HEAD
-        if self.power_type == VehiclePowerType.ELECTRIC:
-            return True
-        try:
-            le_criteria = LowEmissionCriteria.objects.get(
-                power_type=self.power_type,
-                start_date__lte=datetime.today(),
-                end_date__gte=datetime.today(),
-            )
-        except LowEmissionCriteria.DoesNotExist:
-            return False
-
-        if (
-            not self.euro_class
-            or not self.emission
-            or self.euro_class < le_criteria.euro_min_class_limit
-        ):
-            return False
-
-        if self.emission_type == EmissionType.NEDC:
-            return self.emission <= le_criteria.nedc_max_emission_limit
-
-        if self.emission_type == EmissionType.WLTP:
-            return self.emission <= le_criteria.wltp_max_emission_limit
-
-        return False
-
-    class Meta:
-        verbose_name = _("Vehicle")
-        verbose_name_plural = _("Vehicles")
-=======
         return is_low_emission_vehicle(
             self.power_type,
             self.euro_class,
             self.emission_type,
             self.emission,
         )
->>>>>>> e2c4b4b2
 
     def __str__(self):
         return "%s (%s, %s)" % (
