--- conflicted
+++ resolved
@@ -7,15 +7,12 @@
 
 ## [Unreleased]
 
-<<<<<<< HEAD
-=======
 ## [1.9.1] - 2025-10-16
 
 ### Fixed
 
 - Do not create superfluous zero-amount refunds for open-ended permits ([41833a9](https://github.com/City-of-Helsinki/parking-permits/commit/41833a94f5857fd084feb2862c3b176f01c9ab79))
 
->>>>>>> 9444abe5
 ## [1.9.0] - 2025-09-25
 
 ### Fixed
